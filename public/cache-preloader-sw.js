/**
 * Service Worker Cache Preloader
 * Intelligent cache preloading based on user navigation patterns
 */

class ServiceWorkerCachePreloader {
  constructor () {
    this.patterns = new Map()
    this.config = {
      maxPatterns: 100,
      minFrequency: 3,
      preloadThreshold: 0.7,
      idleTimeout: 5000,
      criticalPaths: [
        '/',
        '/dashboard',
        '/api/github/activity',
        '/api/slack/messages',
        '/api/ai/summary'
      ]
    }

    this.isIdle = false
    this.idleTimer = null
    this.lastNavigationTime = Date.now()
<<<<<<< HEAD

    this.loadPatterns()
    this.setupIdleDetection()
  }

  /**
     * Track user navigation to build patterns
     */
  trackNavigation (path) {
    const now = Date.now()
    const hour = new Date().getHours()
    const dayOfWeek = new Date().getDay()

    let pattern = this.patterns.get(path)

    if (!pattern) {
      pattern = {
        path,
        frequency: 0,
        lastAccessed: now,
        timeOfDay: [],
        dayOfWeek: [],
        nextPaths: {}
      }
      this.patterns.set(path, pattern)
    }

    // Update pattern data
    pattern.frequency++
    pattern.lastAccessed = now

    // Track time patterns
    if (!pattern.timeOfDay.includes(hour)) {
      pattern.timeOfDay.push(hour)
    }

    if (!pattern.dayOfWeek.includes(dayOfWeek)) {
      pattern.dayOfWeek.push(dayOfWeek)
    }

    // Update next path predictions
    this.updateNextPathPredictions(path)

    // Cleanup and save
    this.cleanupPatterns()
    this.savePatterns()

    // Trigger predictive preloading
    this.triggerPredictivePreload(path)

    // Reset idle detection
    this.resetIdleTimer()
  }

  /**
     * Update predictions for what paths come after current path
=======

    this.loadPatterns()
    this.setupIdleDetection()
  }

  /**
     * Track user navigation to build patterns.
     * @param {string} path - The path of the navigation.
     */
  trackNavigation (path) {
    const now = Date.now()
    const hour = new Date().getHours()
    const dayOfWeek = new Date().getDay()

    let pattern = this.patterns.get(path)

    if (!pattern) {
      pattern = {
        path,
        frequency: 0,
        lastAccessed: now,
        timeOfDay: [],
        dayOfWeek: [],
        nextPaths: {}
      }
      this.patterns.set(path, pattern)
    }

    // Update pattern data
    pattern.frequency++
    pattern.lastAccessed = now

    // Track time patterns
    if (!pattern.timeOfDay.includes(hour)) {
      pattern.timeOfDay.push(hour)
    }

    if (!pattern.dayOfWeek.includes(dayOfWeek)) {
      pattern.dayOfWeek.push(dayOfWeek)
    }

    // Update next path predictions
    this.updateNextPathPredictions(path)

    // Cleanup and save
    this.cleanupPatterns()
    this.savePatterns()

    // Trigger predictive preloading
    this.triggerPredictivePreload(path)

    // Reset idle detection
    this.resetIdleTimer()
  }

  /**
     * Update predictions for what paths come after the current path.
     *
     * This function retrieves the last accessed path using the currentPath parameter.
     * If a valid lastPath is found and it differs from currentPath, it checks for an
     * associated pattern. If the pattern exists and does not already include currentPath
     * in its nextPaths, it initializes the count. The function then increments the count
     * for currentPath in the nextPaths of the lastPattern.
     *
     * @param {string} currentPath - The path for which predictions are being updated.
>>>>>>> 1487694a
     */
  updateNextPathPredictions (currentPath) {
    const lastPath = this.getLastAccessedPath(currentPath)

    if (lastPath && lastPath !== currentPath) {
      const lastPattern = this.patterns.get(lastPath)
      if (lastPattern) {
        if (!lastPattern.nextPaths[currentPath]) {
          lastPattern.nextPaths[currentPath] = 0
        }
        lastPattern.nextPaths[currentPath]++
      }
    }
  }

  /**
<<<<<<< HEAD
     * Get the most recently accessed path (excluding current)
=======
     * Retrieves the most recently accessed path, excluding the specified path.
>>>>>>> 1487694a
     */
  getLastAccessedPath (excludePath) {
    let lastPath = null
    let lastTime = 0

    for (const [path, pattern] of this.patterns) {
      if (path !== excludePath && pattern.lastAccessed > lastTime) {
        lastTime = pattern.lastAccessed
        lastPath = path
      }
    }

    return lastPath
  }

  /**
<<<<<<< HEAD
     * Trigger predictive preloading based on current path
=======
     * Trigger predictive preloading based on current path.
     *
     * This function retrieves a pattern associated with the given currentPath. If a pattern exists, it then calls
     * getPredictedPaths to obtain potential next paths. For each predicted path, if its probability meets or exceeds
     * the configured preloadThreshold, it invokes preloadPath to preload that path.
     *
     * @param {string} currentPath - The current path used to determine predictive preloading.
>>>>>>> 1487694a
     */
  async triggerPredictivePreload (currentPath) {
    const pattern = this.patterns.get(currentPath)
    if (!pattern) return

    // Get predicted next paths
    const predictions = this.getPredictedPaths(currentPath)

    // Preload high-probability paths
    for (const { path, probability } of predictions) {
      if (probability >= this.config.preloadThreshold) {
        await this.preloadPath(path)
      }
    }
  }

  /**
<<<<<<< HEAD
     * Get predicted next paths with probabilities
=======
     * Get predicted next paths with probabilities.
     *
     * This function retrieves the predicted next paths based on the current path provided.
     * It first checks if there is a pattern associated with the current path. If no pattern exists,
     * it returns an empty array. If a pattern is found, it calculates the total number of transitions
     * to determine the probabilities for each next path, which are then sorted in descending order
     * before being returned.
     *
     * @param {string} currentPath - The current path for which to predict next paths.
>>>>>>> 1487694a
     */
  getPredictedPaths (currentPath) {
    const pattern = this.patterns.get(currentPath)
    if (!pattern) return []

    const predictions = []
    const totalTransitions = Object.values(pattern.nextPaths).reduce((sum, count) => sum + count, 0)

    if (totalTransitions === 0) return []

    // Calculate probabilities for each next path
    for (const [nextPath, count] of Object.entries(pattern.nextPaths)) {
      const probability = count / totalTransitions
      predictions.push({ path: nextPath, probability })
    }

    // Sort by probability (highest first)
    return predictions.sort((a, b) => b.probability - a.probability)
  }

  /**
<<<<<<< HEAD
     * Preload a specific path
=======
     * Preload a specific path into the service worker cache.
     *
     * This function determines the appropriate cache to use based on the provided path,
     * checking if the path is already cached and whether it has expired. If not cached or expired,
     * it fetches the resource and stores it in the appropriate cache. It also handles fallback cache names
     * and configurations if not defined in the service worker context.
     *
     * @param path - The path to preload into the cache.
     * @returns {Promise<void>} A promise that resolves when the preloading is complete.
>>>>>>> 1487694a
     */
  async preloadPath (path) {
    try {
      console.log(`[SW Cache Preloader] Preloading path: ${path}`)

      // Fallback cache names if not available from main SW
      const cacheNames = self.CACHE_NAMES || {
        static: 'unifiedhq-static-v1',
        dynamic: 'unifiedhq-dynamic-v1',
        api: 'unifiedhq-api-v1',
        offline: 'unifiedhq-offline-v1'
      }

      const cacheConfigs = self.CACHE_CONFIGS || {
        [cacheNames.dynamic]: { maxAgeSeconds: 3600, maxEntries: 75 },
        [cacheNames.api]: { maxAgeSeconds: 900, maxEntries: 50 },
        [cacheNames.static]: { maxAgeSeconds: 86400, maxEntries: 100 }
      }

      // Determine appropriate cache based on path
      let cacheName = cacheNames.dynamic
      if (path.startsWith('/api/')) {
        cacheName = cacheNames.api
      } else if (this.isStaticAsset(path)) {
        cacheName = cacheNames.static
      }

      // Check if already cached
      const cache = await caches.open(cacheName)
      const cached = await cache.match(path)

      if (cached && !this.isExpired(cached, cacheConfigs[cacheName])) {
        console.log(`[SW Cache Preloader] Path already cached: ${path}`)
        return
      }

      // Fetch and cache the path
      const response = await fetch(path)
      if (response.ok) {
        await this.putInCache(cache, new Request(path), response.clone(), cacheConfigs[cacheName])
        console.log(`[SW Cache Preloader] Successfully preloaded: ${path}`)
      }
    } catch (error) {
      console.error(`[SW Cache Preloader] Failed to preload ${path}:`, error)
    }
  }

  /**
<<<<<<< HEAD
     * Check if URL is a static asset
=======
     * Check if the given path is a static asset.
>>>>>>> 1487694a
     */
  isStaticAsset (path) {
    return (
      path.startsWith('/_next/static/') ||
            path.startsWith('/static/') ||
            path.match(/\.(js|css|png|jpg|jpeg|gif|svg|ico|woff|woff2|ttf|eot)$/)
    )
  }

  /**
<<<<<<< HEAD
     * Put response in cache with timestamp (reuse existing function)
=======
     * Caches the response with a timestamp if the response is successful.
     *
     * This function checks if the response is OK before creating a new Response object that includes the original response body, status, and headers, along with a timestamp indicating when it was cached. It then stores this response in the provided cache and performs a cleanup operation on the cache using the specified config.
     *
     * @param {Cache} cache - The cache object where the response will be stored.
     * @param {Request} request - The request object associated with the response.
     * @param {Response} response - The response object to be cached.
     * @param {Object} config - Configuration options for cache cleanup.
>>>>>>> 1487694a
     */
  async putInCache (cache, request, response, config) {
    if (!response.ok) return

    const responseWithTimestamp = new Response(response.body, {
      status: response.status,
      statusText: response.statusText,
      headers: {
        ...Object.fromEntries(response.headers.entries()),
        'sw-cached-at': Date.now().toString()
      }
    })

    await cache.put(request, responseWithTimestamp)
    await this.cleanupCache(cache, config)
  }

  /**
<<<<<<< HEAD
     * Check if cached response is expired (reuse existing function)
=======
     * Check if cached response is expired.
     *
     * This function determines if the cached response has exceeded its maximum age.
     * It first checks if a maximum age is defined in the config. If not, it returns false.
     * Then, it retrieves the cached timestamp from the response headers and calculates the age
     * of the cache. If the age exceeds the maximum allowed age, it returns true, indicating
     * the cache is expired.
     *
     * @param {Response} response - The cached response object to check.
     * @param {Object} config - Configuration object containing cache settings.
     * @param {number} config.maxAgeSeconds - The maximum age in seconds for the cached response.
>>>>>>> 1487694a
     */
  isExpired (response, config) {
    if (!config.maxAgeSeconds) return false

    const cachedAt = response.headers.get('sw-cached-at')
    if (!cachedAt) return true

    const age = (Date.now() - parseInt(cachedAt)) / 1000
    return age > config.maxAgeSeconds
  }

  /**
<<<<<<< HEAD
     * Cleanup cache based on size and age limits (reuse existing function)
=======
     * Cleanup cache based on size and age limits.
     *
     * This function checks the cache for entries that are either expired based on the maxAgeSeconds configuration or exceed the maxEntries limit.
     * It removes expired entries first, then evaluates the remaining entries to delete the oldest ones if the total exceeds the specified maximum.
     *
     * @param cache - The cache object to be cleaned up.
     * @param config - Configuration object containing maxEntries and maxAgeSeconds limits.
     * @returns A promise that resolves when the cache cleanup is complete.
>>>>>>> 1487694a
     */
  async cleanupCache (cache, config) {
    if (!config.maxEntries && !config.maxAgeSeconds) return

    const requests = await cache.keys()

    // Remove expired entries
    if (config.maxAgeSeconds) {
      for (const request of requests) {
        const response = await cache.match(request)
        if (response && this.isExpired(response, config)) {
          await cache.delete(request)
        }
      }
    }

    // Remove oldest entries if over limit
    if (config.maxEntries) {
      const remainingRequests = await cache.keys()
      if (remainingRequests.length > config.maxEntries) {
        const entriesToRemove = remainingRequests.length - config.maxEntries

        const requestsWithTimestamp = await Promise.all(
          remainingRequests.map(async (request) => {
            const response = await cache.match(request)
            const timestamp = response?.headers.get('sw-cached-at') || '0'
            return { request, timestamp: parseInt(timestamp) }
          })
        )

        const toDelete = requestsWithTimestamp
          .sort((a, b) => a.timestamp - b.timestamp)
          .slice(0, entriesToRemove)

        await Promise.all(
          toDelete.map(({ request }) => cache.delete(request))
        )
      }
<<<<<<< HEAD
    }
  }

  /**
     * Preload critical dashboard data
     */
  async preloadCriticalData () {
    console.log('[SW Cache Preloader] Starting critical data preload')

    const criticalEndpoints = [
      '/api/github/activity',
      '/api/slack/messages/recent',
      '/api/ai/summary/today',
      '/api/dashboard/stats'
    ]

    // Preload with delays to avoid overwhelming the server
    for (let i = 0; i < criticalEndpoints.length; i++) {
      setTimeout(async () => {
        await this.preloadPath(criticalEndpoints[i])
      }, i * 500)
    }
  }

  /**
     * Setup idle detection for background preloading
     */
  setupIdleDetection () {
    this.resetIdleTimer()
  }

  /**
     * Reset idle timer
     */
=======
    }
  }

  /**
     * Preload critical dashboard data from specified endpoints.
     */
  async preloadCriticalData () {
    console.log('[SW Cache Preloader] Starting critical data preload')

    const criticalEndpoints = [
      '/api/github/activity',
      '/api/slack/messages/recent',
      '/api/ai/summary/today',
      '/api/dashboard/stats'
    ]

    // Preload with delays to avoid overwhelming the server
    for (let i = 0; i < criticalEndpoints.length; i++) {
      setTimeout(async () => {
        await this.preloadPath(criticalEndpoints[i])
      }, i * 500)
    }
  }

  /**
     * Setup idle detection for background preloading.
     */
  setupIdleDetection () {
    this.resetIdleTimer()
  }

  /**
     * Resets the idle timer and updates the last navigation time.
     */
>>>>>>> 1487694a
  resetIdleTimer () {
    this.isIdle = false
    this.lastNavigationTime = Date.now()

    if (this.idleTimer) {
      clearTimeout(this.idleTimer)
    }

    this.idleTimer = setTimeout(() => {
      this.isIdle = true
      this.performIdlePreloading()
    }, this.config.idleTimeout)
  }

  /**
     * Perform background preloading during idle time
     */
  async performIdlePreloading () {
    if (!this.isIdle) return
<<<<<<< HEAD

    console.log('[SW Cache Preloader] Starting idle preloading')

    // Get frequently accessed paths that might need refreshing
    const frequentPaths = Array.from(this.patterns.values())
      .filter(pattern => pattern.frequency >= this.config.minFrequency)
      .sort((a, b) => b.frequency - a.frequency)
      .slice(0, 10)

    for (const pattern of frequentPaths) {
      if (!this.isIdle) break

      await this.preloadPath(pattern.path)
      await new Promise(resolve => setTimeout(resolve, 200))
    }

    // Preload critical paths during idle time
    for (const path of this.config.criticalPaths) {
      if (!this.isIdle) break

      await this.preloadPath(path)
      await new Promise(resolve => setTimeout(resolve, 200))
    }

    // Preload time-based recommendations
    const timeBasedPaths = this.getTimeBasedRecommendations()
    for (const path of timeBasedPaths.slice(0, 5)) {
      if (!this.isIdle) break

=======

    console.log('[SW Cache Preloader] Starting idle preloading')

    // Get frequently accessed paths that might need refreshing
    const frequentPaths = Array.from(this.patterns.values())
      .filter(pattern => pattern.frequency >= this.config.minFrequency)
      .sort((a, b) => b.frequency - a.frequency)
      .slice(0, 10)

    for (const pattern of frequentPaths) {
      if (!this.isIdle) break

      await this.preloadPath(pattern.path)
      await new Promise(resolve => setTimeout(resolve, 200))
    }

    // Preload critical paths during idle time
    for (const path of this.config.criticalPaths) {
      if (!this.isIdle) break

      await this.preloadPath(path)
      await new Promise(resolve => setTimeout(resolve, 200))
    }

    // Preload time-based recommendations
    const timeBasedPaths = this.getTimeBasedRecommendations()
    for (const path of timeBasedPaths.slice(0, 5)) {
      if (!this.isIdle) break

>>>>>>> 1487694a
      await this.preloadPath(path)
      await new Promise(resolve => setTimeout(resolve, 200))
    }

    console.log('[SW Cache Preloader] Idle preloading completed')
  }

  /**
<<<<<<< HEAD
     * Get current time-based recommendations
=======
     * Get current time-based recommendations.
     *
     * This function retrieves recommendations based on the current hour and day of the week.
     * It iterates through the defined patterns, checking if the current time and day match
     * the specified criteria, and if the frequency meets the minimum requirement.
     * The resulting recommendations are then sorted by frequency in descending order before being returned.
>>>>>>> 1487694a
     */
  getTimeBasedRecommendations () {
    const currentHour = new Date().getHours()
    const currentDay = new Date().getDay()

    const recommendations = []

    for (const [path, pattern] of this.patterns) {
      const isTimeMatch = pattern.timeOfDay.includes(currentHour)
      const isDayMatch = pattern.dayOfWeek.includes(currentDay)

      if (isTimeMatch && isDayMatch && pattern.frequency >= this.config.minFrequency) {
        recommendations.push(path)
      }
    }

    return recommendations.sort((a, b) => {
      const patternA = this.patterns.get(a)
      const patternB = this.patterns.get(b)
      return patternB.frequency - patternA.frequency
    })
  }

  /**
<<<<<<< HEAD
     * Cleanup old or infrequent patterns
=======
     * Cleans up old or infrequent patterns based on configured limits.
>>>>>>> 1487694a
     */
  cleanupPatterns () {
    if (this.patterns.size <= this.config.maxPatterns) return

    const patternArray = Array.from(this.patterns.entries()).map(([path, pattern]) => ({
      path,
      pattern,
      score: pattern.frequency + (Date.now() - pattern.lastAccessed) / (1000 * 60 * 60 * 24)
    }))

    patternArray.sort((a, b) => b.score - a.score)

    const toKeep = patternArray.slice(0, this.config.maxPatterns)

    this.patterns.clear()
    toKeep.forEach(({ path, pattern }) => {
      this.patterns.set(path, pattern)
    })
  }

  /**
     * Save patterns to IndexedDB
     */
  async savePatterns () {
    try {
      const db = await this.openDB()
      const transaction = db.transaction(['patterns'], 'readwrite')
      const store = transaction.objectStore('patterns')

      const patternsData = {
        id: 'navigation-patterns',
        patterns: Array.from(this.patterns.entries()),
        lastUpdated: Date.now()
      }

      await store.put(patternsData)
    } catch (error) {
      console.error('[SW Cache Preloader] Failed to save patterns:', error)
    }
  }

  /**
<<<<<<< HEAD
     * Load patterns from IndexedDB
=======
     * Load patterns from IndexedDB.
     *
     * This function opens a connection to the IndexedDB, initiates a read-only transaction on the 'patterns' store,
     * and retrieves the 'navigation-patterns'. If patterns are found, they are stored in the `this.patterns` Map,
     * and a message is logged indicating the number of loaded patterns. Errors during the process are caught and logged.
>>>>>>> 1487694a
     */
  async loadPatterns () {
    try {
      const db = await this.openDB()
      const transaction = db.transaction(['patterns'], 'readonly')
      const store = transaction.objectStore('patterns')

      const result = await store.get('navigation-patterns')

      if (result && result.patterns) {
        this.patterns = new Map(result.patterns)
        console.log(`[SW Cache Preloader] Loaded ${this.patterns.size} navigation patterns`)
      }
    } catch (error) {
      console.error('[SW Cache Preloader] Failed to load patterns:', error)
    }
  }

  /**
<<<<<<< HEAD
     * Open IndexedDB for pattern storage
=======
     * Opens IndexedDB for pattern storage and handles version upgrades.
>>>>>>> 1487694a
     */
  openDB () {
    return new Promise((resolve, reject) => {
      const request = indexedDB.open('unifiedhq-cache-preloader', 1)

      request.onerror = () => reject(request.error)
      request.onsuccess = () => resolve(request.result)

      request.onupgradeneeded = (event) => {
        const db = event.target.result

        if (!db.objectStoreNames.contains('patterns')) {
          db.createObjectStore('patterns', { keyPath: 'id' })
        }
      }
    })
  }

  /**
<<<<<<< HEAD
     * Get cache statistics
=======
     * Retrieves cache statistics including frequent paths and predictions.
>>>>>>> 1487694a
     */
  async getCacheStats () {
    const frequentPaths = Array.from(this.patterns.values())
      .filter(pattern => pattern.frequency >= this.config.minFrequency)
      .sort((a, b) => b.frequency - a.frequency)
      .slice(0, 5)
      .map(pattern => pattern.path)

    const lastPath = this.getLastAccessedPath()
    const predictions = lastPath ? this.getPredictedPaths(lastPath) : []

    return {
      totalPatterns: this.patterns.size,
      frequentPaths,
      predictions: predictions.slice(0, 5),
      timeBasedRecommendations: this.getTimeBasedRecommendations().slice(0, 5)
    }
  }

  /**
<<<<<<< HEAD
     * Clear all patterns
=======
     * Clear all patterns and save the changes.
>>>>>>> 1487694a
     */
  async clearPatterns () {
    this.patterns.clear()
    await this.savePatterns()
  }
}

// Initialize cache preloader and expose globally
const cachePreloader = new ServiceWorkerCachePreloader()
self.cachePreloader = cachePreloader<|MERGE_RESOLUTION|>--- conflicted
+++ resolved
@@ -23,14 +23,14 @@
     this.isIdle = false
     this.idleTimer = null
     this.lastNavigationTime = Date.now()
-<<<<<<< HEAD
 
     this.loadPatterns()
     this.setupIdleDetection()
   }
 
   /**
-     * Track user navigation to build patterns
+     * Track user navigation to build patterns.
+     * @param {string} path - The path of the navigation.
      */
   trackNavigation (path) {
     const now = Date.now()
@@ -79,64 +79,6 @@
   }
 
   /**
-     * Update predictions for what paths come after current path
-=======
-
-    this.loadPatterns()
-    this.setupIdleDetection()
-  }
-
-  /**
-     * Track user navigation to build patterns.
-     * @param {string} path - The path of the navigation.
-     */
-  trackNavigation (path) {
-    const now = Date.now()
-    const hour = new Date().getHours()
-    const dayOfWeek = new Date().getDay()
-
-    let pattern = this.patterns.get(path)
-
-    if (!pattern) {
-      pattern = {
-        path,
-        frequency: 0,
-        lastAccessed: now,
-        timeOfDay: [],
-        dayOfWeek: [],
-        nextPaths: {}
-      }
-      this.patterns.set(path, pattern)
-    }
-
-    // Update pattern data
-    pattern.frequency++
-    pattern.lastAccessed = now
-
-    // Track time patterns
-    if (!pattern.timeOfDay.includes(hour)) {
-      pattern.timeOfDay.push(hour)
-    }
-
-    if (!pattern.dayOfWeek.includes(dayOfWeek)) {
-      pattern.dayOfWeek.push(dayOfWeek)
-    }
-
-    // Update next path predictions
-    this.updateNextPathPredictions(path)
-
-    // Cleanup and save
-    this.cleanupPatterns()
-    this.savePatterns()
-
-    // Trigger predictive preloading
-    this.triggerPredictivePreload(path)
-
-    // Reset idle detection
-    this.resetIdleTimer()
-  }
-
-  /**
      * Update predictions for what paths come after the current path.
      *
      * This function retrieves the last accessed path using the currentPath parameter.
@@ -146,7 +88,6 @@
      * for currentPath in the nextPaths of the lastPattern.
      *
      * @param {string} currentPath - The path for which predictions are being updated.
->>>>>>> 1487694a
      */
   updateNextPathPredictions (currentPath) {
     const lastPath = this.getLastAccessedPath(currentPath)
@@ -163,11 +104,7 @@
   }
 
   /**
-<<<<<<< HEAD
-     * Get the most recently accessed path (excluding current)
-=======
      * Retrieves the most recently accessed path, excluding the specified path.
->>>>>>> 1487694a
      */
   getLastAccessedPath (excludePath) {
     let lastPath = null
@@ -184,9 +121,6 @@
   }
 
   /**
-<<<<<<< HEAD
-     * Trigger predictive preloading based on current path
-=======
      * Trigger predictive preloading based on current path.
      *
      * This function retrieves a pattern associated with the given currentPath. If a pattern exists, it then calls
@@ -194,7 +128,6 @@
      * the configured preloadThreshold, it invokes preloadPath to preload that path.
      *
      * @param {string} currentPath - The current path used to determine predictive preloading.
->>>>>>> 1487694a
      */
   async triggerPredictivePreload (currentPath) {
     const pattern = this.patterns.get(currentPath)
@@ -212,9 +145,6 @@
   }
 
   /**
-<<<<<<< HEAD
-     * Get predicted next paths with probabilities
-=======
      * Get predicted next paths with probabilities.
      *
      * This function retrieves the predicted next paths based on the current path provided.
@@ -224,7 +154,6 @@
      * before being returned.
      *
      * @param {string} currentPath - The current path for which to predict next paths.
->>>>>>> 1487694a
      */
   getPredictedPaths (currentPath) {
     const pattern = this.patterns.get(currentPath)
@@ -246,9 +175,6 @@
   }
 
   /**
-<<<<<<< HEAD
-     * Preload a specific path
-=======
      * Preload a specific path into the service worker cache.
      *
      * This function determines the appropriate cache to use based on the provided path,
@@ -258,7 +184,6 @@
      *
      * @param path - The path to preload into the cache.
      * @returns {Promise<void>} A promise that resolves when the preloading is complete.
->>>>>>> 1487694a
      */
   async preloadPath (path) {
     try {
@@ -307,11 +232,7 @@
   }
 
   /**
-<<<<<<< HEAD
-     * Check if URL is a static asset
-=======
      * Check if the given path is a static asset.
->>>>>>> 1487694a
      */
   isStaticAsset (path) {
     return (
@@ -322,9 +243,6 @@
   }
 
   /**
-<<<<<<< HEAD
-     * Put response in cache with timestamp (reuse existing function)
-=======
      * Caches the response with a timestamp if the response is successful.
      *
      * This function checks if the response is OK before creating a new Response object that includes the original response body, status, and headers, along with a timestamp indicating when it was cached. It then stores this response in the provided cache and performs a cleanup operation on the cache using the specified config.
@@ -333,7 +251,6 @@
      * @param {Request} request - The request object associated with the response.
      * @param {Response} response - The response object to be cached.
      * @param {Object} config - Configuration options for cache cleanup.
->>>>>>> 1487694a
      */
   async putInCache (cache, request, response, config) {
     if (!response.ok) return
@@ -352,9 +269,6 @@
   }
 
   /**
-<<<<<<< HEAD
-     * Check if cached response is expired (reuse existing function)
-=======
      * Check if cached response is expired.
      *
      * This function determines if the cached response has exceeded its maximum age.
@@ -366,7 +280,6 @@
      * @param {Response} response - The cached response object to check.
      * @param {Object} config - Configuration object containing cache settings.
      * @param {number} config.maxAgeSeconds - The maximum age in seconds for the cached response.
->>>>>>> 1487694a
      */
   isExpired (response, config) {
     if (!config.maxAgeSeconds) return false
@@ -379,9 +292,6 @@
   }
 
   /**
-<<<<<<< HEAD
-     * Cleanup cache based on size and age limits (reuse existing function)
-=======
      * Cleanup cache based on size and age limits.
      *
      * This function checks the cache for entries that are either expired based on the maxAgeSeconds configuration or exceed the maxEntries limit.
@@ -390,7 +300,6 @@
      * @param cache - The cache object to be cleaned up.
      * @param config - Configuration object containing maxEntries and maxAgeSeconds limits.
      * @returns A promise that resolves when the cache cleanup is complete.
->>>>>>> 1487694a
      */
   async cleanupCache (cache, config) {
     if (!config.maxEntries && !config.maxAgeSeconds) return
@@ -429,12 +338,11 @@
           toDelete.map(({ request }) => cache.delete(request))
         )
       }
-<<<<<<< HEAD
-    }
-  }
-
-  /**
-     * Preload critical dashboard data
+    }
+  }
+
+  /**
+     * Preload critical dashboard data from specified endpoints.
      */
   async preloadCriticalData () {
     console.log('[SW Cache Preloader] Starting critical data preload')
@@ -455,51 +363,15 @@
   }
 
   /**
-     * Setup idle detection for background preloading
+     * Setup idle detection for background preloading.
      */
   setupIdleDetection () {
     this.resetIdleTimer()
   }
 
   /**
-     * Reset idle timer
-     */
-=======
-    }
-  }
-
-  /**
-     * Preload critical dashboard data from specified endpoints.
-     */
-  async preloadCriticalData () {
-    console.log('[SW Cache Preloader] Starting critical data preload')
-
-    const criticalEndpoints = [
-      '/api/github/activity',
-      '/api/slack/messages/recent',
-      '/api/ai/summary/today',
-      '/api/dashboard/stats'
-    ]
-
-    // Preload with delays to avoid overwhelming the server
-    for (let i = 0; i < criticalEndpoints.length; i++) {
-      setTimeout(async () => {
-        await this.preloadPath(criticalEndpoints[i])
-      }, i * 500)
-    }
-  }
-
-  /**
-     * Setup idle detection for background preloading.
-     */
-  setupIdleDetection () {
-    this.resetIdleTimer()
-  }
-
-  /**
      * Resets the idle timer and updates the last navigation time.
      */
->>>>>>> 1487694a
   resetIdleTimer () {
     this.isIdle = false
     this.lastNavigationTime = Date.now()
@@ -519,7 +391,6 @@
      */
   async performIdlePreloading () {
     if (!this.isIdle) return
-<<<<<<< HEAD
 
     console.log('[SW Cache Preloader] Starting idle preloading')
 
@@ -549,55 +420,20 @@
     for (const path of timeBasedPaths.slice(0, 5)) {
       if (!this.isIdle) break
 
-=======
-
-    console.log('[SW Cache Preloader] Starting idle preloading')
-
-    // Get frequently accessed paths that might need refreshing
-    const frequentPaths = Array.from(this.patterns.values())
-      .filter(pattern => pattern.frequency >= this.config.minFrequency)
-      .sort((a, b) => b.frequency - a.frequency)
-      .slice(0, 10)
-
-    for (const pattern of frequentPaths) {
-      if (!this.isIdle) break
-
-      await this.preloadPath(pattern.path)
-      await new Promise(resolve => setTimeout(resolve, 200))
-    }
-
-    // Preload critical paths during idle time
-    for (const path of this.config.criticalPaths) {
-      if (!this.isIdle) break
-
       await this.preloadPath(path)
       await new Promise(resolve => setTimeout(resolve, 200))
     }
 
-    // Preload time-based recommendations
-    const timeBasedPaths = this.getTimeBasedRecommendations()
-    for (const path of timeBasedPaths.slice(0, 5)) {
-      if (!this.isIdle) break
-
->>>>>>> 1487694a
-      await this.preloadPath(path)
-      await new Promise(resolve => setTimeout(resolve, 200))
-    }
-
     console.log('[SW Cache Preloader] Idle preloading completed')
   }
 
   /**
-<<<<<<< HEAD
-     * Get current time-based recommendations
-=======
      * Get current time-based recommendations.
      *
      * This function retrieves recommendations based on the current hour and day of the week.
      * It iterates through the defined patterns, checking if the current time and day match
      * the specified criteria, and if the frequency meets the minimum requirement.
      * The resulting recommendations are then sorted by frequency in descending order before being returned.
->>>>>>> 1487694a
      */
   getTimeBasedRecommendations () {
     const currentHour = new Date().getHours()
@@ -622,11 +458,7 @@
   }
 
   /**
-<<<<<<< HEAD
-     * Cleanup old or infrequent patterns
-=======
      * Cleans up old or infrequent patterns based on configured limits.
->>>>>>> 1487694a
      */
   cleanupPatterns () {
     if (this.patterns.size <= this.config.maxPatterns) return
@@ -669,15 +501,11 @@
   }
 
   /**
-<<<<<<< HEAD
-     * Load patterns from IndexedDB
-=======
      * Load patterns from IndexedDB.
      *
      * This function opens a connection to the IndexedDB, initiates a read-only transaction on the 'patterns' store,
      * and retrieves the 'navigation-patterns'. If patterns are found, they are stored in the `this.patterns` Map,
      * and a message is logged indicating the number of loaded patterns. Errors during the process are caught and logged.
->>>>>>> 1487694a
      */
   async loadPatterns () {
     try {
@@ -697,11 +525,7 @@
   }
 
   /**
-<<<<<<< HEAD
-     * Open IndexedDB for pattern storage
-=======
      * Opens IndexedDB for pattern storage and handles version upgrades.
->>>>>>> 1487694a
      */
   openDB () {
     return new Promise((resolve, reject) => {
@@ -721,11 +545,7 @@
   }
 
   /**
-<<<<<<< HEAD
-     * Get cache statistics
-=======
      * Retrieves cache statistics including frequent paths and predictions.
->>>>>>> 1487694a
      */
   async getCacheStats () {
     const frequentPaths = Array.from(this.patterns.values())
@@ -746,11 +566,7 @@
   }
 
   /**
-<<<<<<< HEAD
-     * Clear all patterns
-=======
      * Clear all patterns and save the changes.
->>>>>>> 1487694a
      */
   async clearPatterns () {
     this.patterns.clear()
