/**
 * Branch Manager
 * Automated branch management and workflow enforcement
 */

const fs = require('fs')
const path = require('path')
const { execSync } = require('child_process')
const yaml = require('js-yaml')

class BranchManager {
  constructor () {
    this.projectRoot = process.cwd()
    this.config = this.loadConfig()
  }

  /**
   * Load branch management configuration.
   *
   * This function constructs the path to the branch configuration YAML file and checks if it exists.
   * If the file is found, it attempts to read and parse its contents. In case of a parsing error,
   * a warning is logged, and the function falls back to the default configuration. If the file does
   * not exist, it directly returns the default configuration.
   */
  loadConfig () {
    const configPath = path.join(
      this.projectRoot,
      '.github',
      'branch-config.yml'
    )
    if (fs.existsSync(configPath)) {
      try {
        const fileContents = fs.readFileSync(configPath, 'utf8')
        const config = yaml.load(fileContents)

        // Validate and merge with defaults
        return this.mergeWithDefaults(config)
      } catch (error) {
        console.warn(
          `⚠️  Warning: Failed to parse YAML config at ${configPath}:`,
          error.message
        )
        console.warn('   Falling back to default configuration.')
        return this.getDefaultConfig()
      }
    }
    return this.getDefaultConfig()
  }

  /**
   * Merge user config with defaults, combining specified sections.
   */
  mergeWithDefaults (userConfig) {
    const defaults = this.getDefaultConfig()

    return {
      branches: { ...defaults.branches, ...(userConfig.branches || {}) },
      naming: { ...defaults.naming, ...(userConfig.naming || {}) },
      workflows: { ...defaults.workflows, ...(userConfig.workflows || {}) },
      // Add any additional config sections
      ...userConfig
    }
  }

  /**
   * Returns the default configuration object.
   */
  getDefaultConfig () {
    return {
      branches: {
        main: { protected: true, required_reviews: 2 },
        develop: { protected: true, required_reviews: 1 },
        release: { protected: true, required_reviews: 2 }
      },
      naming: {
        feature: 'feature/',
        bugfix: 'bugfix/',
        hotfix: 'hotfix/',
        release: 'release/',
        docs: 'docs/'
      },
      workflows: {
        auto_cleanup: true,
        enforce_naming: true,
        require_approval: true
      }
    }
  }

  /**
   * Create a new branch with proper naming.
   *
<<<<<<< HEAD
   * This function validates the branch type against the configuration, generates a branch name, checks for existing branches, and attempts to switch to the specified base branch while pulling the latest changes. If the base branch is not found, it defaults to the 'main' branch. Finally, it creates the new branch and logs relevant information. If any errors occur during the process, they are caught and logged.
=======
   * This function validates the branch type against the configuration, generates a branch name, checks for existing branches, and attempts to switch to the specified base branch while pulling the latest changes. If the base branch is not found, it defaults to 'main'. Finally, it creates the new branch and logs relevant information. If any errors occur during the process, they are caught and logged.
>>>>>>> 2ee32ff3
   *
   * @param type - The type of the branch to create.
   * @param description - A description for the new branch.
   * @param baseBranch - The base branch to switch to before creating the new branch (defaults to 'develop').
   * @returns The name of the created branch or null if an error occurred.
   */
  createBranch (type, description, baseBranch = 'develop') {
    console.log(`🌿 Creating ${type} branch: ${description}`)

    try {
      // Validate branch type
      if (!this.config.naming[type]) {
        throw new Error(`Invalid branch type: ${type}`)
      }

      // Generate branch name
      const branchName = this.generateBranchName(type, description)

      // Check if branch already exists
      if (this.branchExists(branchName)) {
        throw new Error(`Branch ${branchName} already exists`)
      }

      // Switch to base branch and pull latest
      try {
        execSync(`git checkout ${baseBranch}`, { stdio: 'pipe' })
        execSync(`git pull origin ${baseBranch}`, { stdio: 'pipe' })
      } catch (error) {
        if (baseBranch === 'develop') {
          console.log('⚠️ develop branch not found, using main instead')
          execSync('git checkout main', { stdio: 'pipe' })
          execSync('git pull origin main', { stdio: 'pipe' })
        } else {
          throw error
        }
      }

      // Create new branch
      execSync(`git checkout -b ${branchName}`, { stdio: 'pipe' })

      console.log(`✅ Created branch: ${branchName}`)
      console.log(`📋 Base branch: ${baseBranch}`)
      console.log(`🔗 Push with: git push origin ${branchName}`)

      return branchName
    } catch (error) {
      console.error(`❌ Error creating branch: ${error.message}`)
      return null
    }
  }

  /**
   * Generate a proper branch name based on type and description.
   */
  generateBranchName (type, description) {
    const prefix = this.config.naming[type]
    const cleanDescription = description
      .toLowerCase()
      .replace(/[^a-z0-9\s-]/g, '')
      .replace(/\s+/g, '-')
      .trim()

    return `${prefix}${cleanDescription}`
  }

  /**
   * Check if a Git branch exists.
   */
  branchExists (branchName) {
    try {
      execSync(`git show-ref --verify --quiet refs/heads/${branchName}`, {
        stdio: 'pipe'
      })
      return true
    } catch (error) {
      return false
    }
  }

  /**
   * List all branches with status.
   *
<<<<<<< HEAD
   * This function retrieves and displays the status of local and remote Git branches. It first fetches local branches and filters out any empty entries. Then, it retrieves remote branches while excluding the 'HEAD' reference. The current branch is identified, and each branch is displayed with its corresponding status and type. The function also handles errors during execution and logs an appropriate message.
=======
   * This function retrieves and displays the status of local and remote Git branches. It first fetches local branches using the `git branch` command, then retrieves remote branches while filtering out any that include 'HEAD'. The current branch is identified, and each branch is displayed with its corresponding status and icon. The function also handles errors during execution and logs an appropriate message.
>>>>>>> 2ee32ff3
   */
  listBranches () {
    console.log('🌿 Branch Status:')

    try {
      // Get local branches
      const localBranches = execSync('git branch --format="%(refname:short)"', {
        encoding: 'utf8'
      })
        .trim()
        .split('\n')
        .filter(b => b)

      // Get remote branches
      const remoteBranches = execSync(
        'git branch -r --format="%(refname:short)"',
        {
          encoding: 'utf8'
        }
      )
        .trim()
        .split('\n')
        .filter(b => b && !b.includes('HEAD'))

      // Get current branch
      const currentBranch = execSync('git branch --show-current', {
        encoding: 'utf8'
      }).trim()

      console.log('\n📋 Local Branches:')
      localBranches.forEach(branch => {
        const status = branch === currentBranch ? '👈 current' : ''
        const type = this.getBranchType(branch)
        const icon = this.getBranchIcon(type)
        console.log(`  ${icon} ${branch} ${status}`)
      })

      console.log('\n🌐 Remote Branches:')
      remoteBranches.forEach(branch => {
        const type = this.getBranchType(branch)
        const icon = this.getBranchIcon(type)
        console.log(`  ${icon} ${branch}`)
      })

      return {
        local: localBranches,
        remote: remoteBranches,
        current: currentBranch
      }
    } catch (error) {
      console.error(`❌ Error listing branches: ${error.message}`)
      return null
    }
  }

  /**
   * Get branch type from name based on configured prefixes.
   */
  getBranchType (branchName) {
    for (const [type, prefix] of Object.entries(this.config.naming)) {
      if (branchName.startsWith(prefix)) {
        return type
      }
    }
    return 'unknown'
  }

  /**
   * Get the corresponding branch icon based on the type.
   */
  getBranchIcon (type) {
    const icons = {
      feature: '✨',
      bugfix: '🐛',
      hotfix: '🚨',
      release: '🚀',
      docs: '📚',
      main: '🏠',
      develop: '🔧',
      unknown: '❓'
    }
    return icons[type] || icons.unknown
  }

  /**
<<<<<<< HEAD
   * Clean up merged branches.
   *
   * This function identifies and deletes local and remote branches that have been merged into the main branch, excluding the main and develop branches. It first retrieves the list of merged branches, logs the branches found, and attempts to delete each local branch. It then retrieves the remote branches and attempts to delete them as well, logging any errors encountered during the deletion process.
   *
   * @throws Error If an error occurs during the execution of git commands.
=======
   * Clean up merged branches from both local and remote repositories.
   *
   * This function retrieves all merged branches excluding 'main' and 'develop', logs them, and attempts to delete each local branch.
   * It also fetches merged remote branches and attempts to delete them. Errors during deletion are logged without stopping the process.
   *
   * @throws Error If there is an issue executing git commands or during the cleanup process.
>>>>>>> 2ee32ff3
   */
  cleanupMergedBranches () {
    console.log('🧹 Cleaning up merged branches...')

    try {
      // Get merged branches (excluding main and develop)
      const allMergedBranches = execSync('git branch --merged main', {
        encoding: 'utf8'
      })
        .trim()
        .split('\n')
        .map(b => b.replace(/^\s*\*?\s*/, '').trim())
        .filter(b => b && b !== 'main' && b !== 'develop')

      if (allMergedBranches.length === 0) {
        console.log('✅ No merged branches to clean up')
        return
      }

      console.log(`🗑️ Found ${allMergedBranches.length} merged branches:`)
      allMergedBranches.forEach(branch => {
        console.log(`  - ${branch}`)
      })

      // Delete local branches
      allMergedBranches.forEach(branch => {
        try {
          execSync(`git branch -d ${branch}`, { stdio: 'pipe' })
          console.log(`✅ Deleted local branch: ${branch}`)
        } catch (error) {
          console.log(`⚠️ Could not delete ${branch}: ${error.message}`)
        }
      })

      // Delete remote branches
      const allRemoteBranches = execSync('git branch -r --merged main', {
        encoding: 'utf8'
      })
        .trim()
        .split('\n')
        .map(b => b.replace(/^\s*origin\//, '').trim())
        .filter(b => b && b !== 'main' && b !== 'develop')

      allRemoteBranches.forEach(branch => {
        try {
          execSync(`git push origin --delete ${branch}`, { stdio: 'pipe' })
          console.log(`✅ Deleted remote branch: ${branch}`)
        } catch (error) {
          console.log(`⚠️ Could not delete remote ${branch}: ${error.message}`)
        }
      })

      console.log('✅ Cleanup completed')
    } catch (error) {
      console.error(`❌ Error during cleanup: ${error.message}`)
    }
  }

  /**
   * Validate branch naming convention.
   *
   * This function checks if the provided branchName adheres to the specified naming conventions.
   * It verifies that the branch name starts with a valid type defined in the configuration,
   * checks the length constraints, and ensures that it contains only allowed characters (lowercase letters, numbers, and hyphens).
<<<<<<< HEAD
   * If any of these conditions are not met, it logs an appropriate error message and returns false; otherwise, it confirms the validity of the branch name.
=======
   * If any of these conditions are not met, appropriate error messages are logged.
>>>>>>> 2ee32ff3
   *
   * @param {string} branchName - The name of the branch to validate.
   */
  validateBranchName (branchName) {
    console.log(`🔍 Validating branch name: ${branchName}`)

    const validTypes = Object.keys(this.config.naming)
    const typePattern = new RegExp(`^(${validTypes.join('|')})/`)

    if (!typePattern.test(branchName)) {
      console.log(
        `❌ Invalid branch name. Must start with: ${validTypes.join(', ')}`
      )
      return false
    }

    if (branchName.length < 5) {
      console.log('❌ Branch name too short')
      return false
    }

    if (branchName.length > 50) {
      console.log('❌ Branch name too long')
      return false
    }

    if (!/^[a-z0-9/-]+$/.test(branchName)) {
      console.log(
        '❌ Branch name contains invalid characters. Use lowercase, numbers, hyphens only'
      )
      return false
    }

    console.log('✅ Branch name is valid')
    return true
  }

  /**
   * Get detailed information about a specific Git branch.
   *
   * This function retrieves the branch's name, type, existence, last commit, and its status regarding how it compares to the main branch.
   * It executes Git commands to gather the last commit details and the ahead/behind status, handling potential errors for branches without commits or tracking.
   *
   * @param branchName - The name of the branch to retrieve information for.
   * @returns An object containing branch information, or null if an error occurs.
   */
  getBranchInfo (branchName) {
    try {
      const info = {
        name: branchName,
        type: this.getBranchType(branchName),
        exists: this.branchExists(branchName),
        lastCommit: null,
        ahead: 0,
        behind: 0,
        status: 'unknown'
      }

      if (info.exists) {
        // Get last commit
        try {
          info.lastCommit = execSync(
            `git log -1 --format="%h %s" ${branchName}`,
            {
              encoding: 'utf8'
            }
          ).trim()
        } catch (error) {
          // Branch might not have commits
        }

        // Get ahead/behind status
        try {
          const status = execSync(
            `git rev-list --left-right --count origin/main...${branchName}`,
            {
              encoding: 'utf8'
            }
          ).trim()
          const [behind, ahead] = status.split('\t').map(Number)
          info.ahead = ahead
          info.behind = behind
        } catch (error) {
          // Branch might not be tracked
        }

        // Determine status
        if (info.ahead > 0 && info.behind > 0) {
          info.status = 'diverged'
        } else if (info.ahead > 0) {
          info.status = 'ahead'
        } else if (info.behind > 0) {
          info.status = 'behind'
        } else {
          info.status = 'up-to-date'
        }
      }

      return info
    } catch (error) {
      console.error(`❌ Error getting branch info: ${error.message}`)
      return null
    }
  }

  /**
   * Switch to branch with safety checks.
   *
<<<<<<< HEAD
   * This function attempts to switch to a specified branch after performing several safety checks.
=======
   * This function attempts to switch to a specified branch after performing necessary safety checks.
>>>>>>> 2ee32ff3
   * It first verifies if the branch exists using the branchExists method. Then, it checks for any uncommitted changes
   * by executing a git status command. If there are uncommitted changes, it logs a warning and returns false.
   * If all checks pass, it switches to the branch and pulls the latest changes from the remote repository.
   *
   * @param {string} branchName - The name of the branch to switch to.
   */
  switchToBranch (branchName) {
    console.log(`🔄 Switching to branch: ${branchName}`)

    try {
      // Check if branch exists
      if (!this.branchExists(branchName)) {
        throw new Error(`Branch ${branchName} does not exist`)
      }

      // Check for uncommitted changes
      const status = execSync('git status --porcelain', {
        encoding: 'utf8'
      }).trim()
      if (status) {
        console.log(
          '⚠️ You have uncommitted changes. Please commit or stash them first.'
        )
        console.log('Uncommitted files:')
        console.log(status)
        return false
      }

      // Switch to branch
      execSync(`git checkout ${branchName}`, { stdio: 'pipe' })
      execSync(`git pull origin ${branchName}`, { stdio: 'pipe' })

      console.log(`✅ Switched to ${branchName}`)
      return true
    } catch (error) {
      console.error(`❌ Error switching to branch: ${error.message}`)
      return false
    }
  }

  /**
   * Merge branch with proper workflow.
   *
<<<<<<< HEAD
   * This function merges the specified sourceBranch into the targetBranch using the specified mergeType.
   * It first validates the existence of both branches, then switches to the target branch, pulls the latest changes,
   * and performs the merge operation. If the mergeType is 'squash', it commits the changes with a message.
   * Finally, it pushes the merged changes to the remote repository and logs the success or error message.
=======
   * This function merges a specified source branch into a target branch using a defined merge type.
   * It first validates the existence of both branches, then switches to the target branch, pulls the latest changes,
   * and performs the merge operation. Depending on the merge type, it either squashes the commits or merges them directly.
   * Finally, it pushes the changes to the remote repository and logs the outcome.
>>>>>>> 2ee32ff3
   *
   * @param {string} sourceBranch - The name of the source branch to merge from.
   * @param {string} [targetBranch='develop'] - The name of the target branch to merge into.
   * @param {string} [mergeType='squash'] - The type of merge to perform ('squash' or regular).
   */
  mergeBranch (sourceBranch, targetBranch = 'develop', mergeType = 'squash') {
    console.log(`🔀 Merging ${sourceBranch} into ${targetBranch}`)

    try {
      // Validate branches exist
      if (!this.branchExists(sourceBranch)) {
        throw new Error(`Source branch ${sourceBranch} does not exist`)
      }

      if (!this.branchExists(targetBranch)) {
        throw new Error(`Target branch ${targetBranch} does not exist`)
      }

      // Switch to target branch
      execSync(`git checkout ${targetBranch}`, { stdio: 'pipe' })
      execSync(`git pull origin ${targetBranch}`, { stdio: 'pipe' })

      // Perform merge
      if (mergeType === 'squash') {
        execSync(`git merge --squash ${sourceBranch}`, { stdio: 'pipe' })
        execSync(`git commit -m "Merge ${sourceBranch} into ${targetBranch}"`, {
          stdio: 'pipe'
        })
      } else {
        execSync(`git merge ${sourceBranch}`, { stdio: 'pipe' })
      }

      // Push changes
      execSync(`git push origin ${targetBranch}`, { stdio: 'pipe' })

      console.log(
        `✅ Successfully merged ${sourceBranch} into ${targetBranch}`
      )
      return true
    } catch (error) {
      console.error(`❌ Error merging branch: ${error.message}`)
      return false
    }
  }

  /**
   * Create pull request
   *
   * This function creates a pull request from the specified source branch to the target branch.
   * It first attempts to push the source branch to the remote repository. If the title or body
   * of the pull request is not provided, it generates them based on the branch type and other
   * relevant information. Finally, it executes a command to create the pull request using the
   * GitHub CLI and logs the outcome.
   *
   * @param {string} sourceBranch - The name of the source branch to create the pull request from.
   * @param {string} [targetBranch='develop'] - The name of the target branch to create the pull request to.
   * @param {string} [title=''] - The title of the pull request.
   * @param {string} [body=''] - The body content of the pull request.
   */
  createPullRequest (
    sourceBranch,
    targetBranch = 'develop',
    title = '',
    body = ''
  ) {
    console.log(`📝 Creating pull request: ${sourceBranch} → ${targetBranch}`)

    try {
      // Push branch if not already pushed
      execSync(`git push origin ${sourceBranch}`, { stdio: 'pipe' })

      // Generate PR title if not provided
      if (!title) {
        const type = this.getBranchType(sourceBranch)
        const description = sourceBranch.replace(this.config.naming[type], '')
        title = `${type}: ${description}`
      }

      // Generate PR body if not provided
      if (!body) {
        body = this.generatePRBody(sourceBranch, targetBranch)
      }

      // Create PR using GitHub CLI
      const prCommand = `gh pr create --title "${title}" --body "${body}" --base ${targetBranch} --head ${sourceBranch}`
      execSync(prCommand, { stdio: 'pipe' })

      console.log('✅ Pull request created successfully')
      return true
    } catch (error) {
      console.error(`❌ Error creating pull request: ${error.message}`)
      return false
    }
  }

  /**
   * Generate PR body template.
   */
  generatePRBody (sourceBranch, targetBranch) {
    const type = this.getBranchType(sourceBranch)
    const description = sourceBranch.replace(this.config.naming[type], '')

    return `## Description
${description}

## Type of Change
- [ ] Bug fix
- [ ] New feature
- [ ] Breaking change
- [ ] Documentation update

## Testing
- [ ] Tests pass locally
- [ ] Manual testing completed
- [ ] No breaking changes

## Checklist
- [ ] Code follows project style guidelines
- [ ] Self-review completed
- [ ] Documentation updated (if needed)
- [ ] No console.log statements left in code`
  }

  /**
   * Run branch health check.
   *
<<<<<<< HEAD
   * This function checks the health of branches in a repository by verifying if any branches are behind the main branch or if there are unmerged branches. It collects issues found during the checks and logs the results. If any issues are detected, they are reported; otherwise, a success message is logged. The function returns an object indicating the health status and any issues found.
=======
   * This function checks the health of branches in a repository by verifying if any branches are behind the main branch and if there are unmerged branches. It collects issues found during the checks and logs the results. If any issues are detected, they are reported; otherwise, a success message is logged. The function returns an object indicating the health status and any issues found.
>>>>>>> 2ee32ff3
   *
   * @returns An object containing a boolean `healthy` indicating if the branches are in good condition and an array of `issues` found during the check.
   */
  runHealthCheck () {
    console.log('🏥 Running branch health check...')

    const issues = []

    try {
      // Check for old branches
      const branches = this.listBranches()
<<<<<<< HEAD
      if (branches && branches.local) {
=======
      if (branches?.local) {
>>>>>>> 2ee32ff3
        branches.local.forEach(branch => {
          if (branch === 'main' || branch === 'develop') return

          const info = this.getBranchInfo(branch)
          if (info && info.status === 'behind') {
            issues.push(`Branch ${branch} is behind main`)
          }
        })
      }

      // Check for unmerged branches
      const unmergedBranches = execSync('git branch --no-merged main', {
        encoding: 'utf8'
      })
        .trim()
        .split('\n')
        .map(b => b.replace(/^\s*\*?\s*/, '').trim())
        .filter(b => b && b !== 'main' && b !== 'develop')

      if (unmergedBranches.length > 0) {
        issues.push(`Found ${unmergedBranches.length} unmerged branches`)
      }

      // Report issues
      if (issues.length === 0) {
        console.log('✅ Branch health check passed')
      } else {
        console.log('⚠️ Branch health check found issues:')
        issues.forEach(issue => console.log(`  - ${issue}`))
      }

      return { healthy: issues.length === 0, issues }
    } catch (error) {
      console.error(`❌ Error during health check: ${error.message}`)
      return { healthy: false, issues: [error.message] }
    }
  }

  /**
   * Show current configuration.
   *
<<<<<<< HEAD
   * This function displays the current configuration for the Branch Manager, including the source of the configuration file, branch settings, naming conventions, workflow settings, additional settings, and integrations. It checks for the existence of the configuration file and logs the appropriate message. The function iterates over various configuration sections, formatting and displaying the relevant information for each.
=======
   * This function displays the current configuration for the Branch Manager, including the source of the configuration file, branch settings, naming conventions, workflow settings, additional settings, and integrations. It checks for the existence of the configuration file and logs appropriate messages based on its presence. The function iterates over various configuration properties to present their values in a user-friendly format.
>>>>>>> 2ee32ff3
   */
  showConfig () {
    console.log('⚙️  Branch Manager Configuration\n')

    console.log('📁 Config Source:')
    const configPath = path.join(
      this.projectRoot,
      '.github',
      'branch-config.yml'
    )
    if (fs.existsSync(configPath)) {
      console.log(`   ✅ Using: ${configPath}`)
    } else {
      console.log(
        `   ⚠️  Using: Default configuration (${configPath} not found)`
      )
    }

    console.log('\n🌿 Branch Settings:')
    Object.entries(this.config.branches).forEach(([name, settings]) => {
      const protectedIcon = settings.protected ? '🔒' : '🔓'
      const reviews = settings.required_reviews || 0
      console.log(
        `   ${protectedIcon} ${name}: ${reviews} review${reviews !== 1 ? 's' : ''} required`
      )
    })

    console.log('\n🏷️  Naming Conventions:')
    Object.entries(this.config.naming).forEach(([type, prefix]) => {
      console.log(`   ${type}: ${prefix}`)
    })

    console.log('\n⚡ Workflow Settings:')
    Object.entries(this.config.workflows).forEach(([setting, enabled]) => {
      const icon = enabled ? '✅' : '❌'
      console.log(`   ${icon} ${setting.replace(/_/g, ' ')}`)
    })

    // Show additional settings if they exist
    if (this.config.settings) {
      console.log('\n🔧 Additional Settings:')
      Object.entries(this.config.settings).forEach(([key, value]) => {
        console.log(`   ${key}: ${value}`)
      })
    }

    if (this.config.integrations) {
      console.log('\n🔌 Integrations:')
      Object.entries(this.config.integrations).forEach(
        ([service, settings]) => {
          console.log(`   ${service}:`)
          Object.entries(settings).forEach(([key, value]) => {
            const icon = value ? '✅' : '❌'
            console.log(`     ${icon} ${key.replace(/_/g, ' ')}`)
          })
        }
      )
    }
  }

  /**
   * Show help information for the Branch Manager Git Workflow Automation.
   */
  showHelp () {
    console.log(`
🌿 Branch Manager - Git Workflow Automation

Usage: node scripts/branch-manager.js <command> [options]

Commands:
  create <type> <description> [base]  Create a new branch
  list                               List all branches
  cleanup                           Clean up merged branches
  validate <name>                   Validate branch naming
  info <name>                       Show branch information
  switch <name>                     Switch to branch
  merge <source> [target] [type]    Merge branch
  pr <source> [target] [title]      Create pull request
  health                            Run health check
  config                            Show current configuration
  help                              Show this help

Examples:
  node scripts/branch-manager.js create feature github-integration
  node scripts/branch-manager.js create bugfix auth-redirect-loop
  node scripts/branch-manager.js create hotfix security-patch main
  node scripts/branch-manager.js list
  node scripts/branch-manager.js cleanup
  node scripts/branch-manager.js validate feature/my-feature
  node scripts/branch-manager.js info feature/my-feature
  node scripts/branch-manager.js switch feature/my-feature
  node scripts/branch-manager.js merge feature/my-feature develop
  node scripts/branch-manager.js pr feature/my-feature develop
  node scripts/branch-manager.js health

Branch Types:
  feature    - New features (from develop)
  bugfix     - Bug fixes (from develop)
  hotfix     - Critical fixes (from main)
  release    - Release preparation (from develop)
  docs       - Documentation (from develop)
`)
  }
}

// CLI Interface
if (require.main === module) {
  const command = process.argv[2]
  const args = process.argv.slice(3)

  const manager = new BranchManager()

  switch (command) {
    case 'create':
      if (args.length < 2) {
        console.error('Usage: create <type> <description> [base]')
        process.exit(1)
      }
      manager.createBranch(args[0], args[1], args[2])
      break

    case 'list':
      manager.listBranches()
      break

    case 'cleanup':
      manager.cleanupMergedBranches()
      break

    case 'validate':
      if (args.length < 1) {
        console.error('Usage: validate <name>')
        process.exit(1)
      }
      manager.validateBranchName(args[0])
      break

    case 'info':
      if (args.length < 1) {
        console.error('Usage: info <name>')
        process.exit(1)
      }
      console.log(JSON.stringify(manager.getBranchInfo(args[0]), null, 2))
      break

    case 'switch':
      if (args.length < 1) {
        console.error('Usage: switch <name>')
        process.exit(1)
      }
      manager.switchToBranch(args[0])
      break

    case 'merge':
      if (args.length < 1) {
        console.error('Usage: merge <source> [target] [type]')
        process.exit(1)
      }
      manager.mergeBranch(args[0], args[1], args[2])
      break

    case 'pr':
      if (args.length < 1) {
        console.error('Usage: pr <source> [target] [title]')
        process.exit(1)
      }
      manager.createPullRequest(args[0], args[1], args[2])
      break

    case 'health':
      manager.runHealthCheck()
      break

    case 'config':
      manager.showConfig()
      break

    case 'help':
    default:
      manager.showHelp()
      break
  }
}

module.exports = BranchManager<|MERGE_RESOLUTION|>--- conflicted
+++ resolved
@@ -90,11 +90,7 @@
   /**
    * Create a new branch with proper naming.
    *
-<<<<<<< HEAD
-   * This function validates the branch type against the configuration, generates a branch name, checks for existing branches, and attempts to switch to the specified base branch while pulling the latest changes. If the base branch is not found, it defaults to the 'main' branch. Finally, it creates the new branch and logs relevant information. If any errors occur during the process, they are caught and logged.
-=======
    * This function validates the branch type against the configuration, generates a branch name, checks for existing branches, and attempts to switch to the specified base branch while pulling the latest changes. If the base branch is not found, it defaults to 'main'. Finally, it creates the new branch and logs relevant information. If any errors occur during the process, they are caught and logged.
->>>>>>> 2ee32ff3
    *
    * @param type - The type of the branch to create.
    * @param description - A description for the new branch.
@@ -177,11 +173,7 @@
   /**
    * List all branches with status.
    *
-<<<<<<< HEAD
-   * This function retrieves and displays the status of local and remote Git branches. It first fetches local branches and filters out any empty entries. Then, it retrieves remote branches while excluding the 'HEAD' reference. The current branch is identified, and each branch is displayed with its corresponding status and type. The function also handles errors during execution and logs an appropriate message.
-=======
    * This function retrieves and displays the status of local and remote Git branches. It first fetches local branches using the `git branch` command, then retrieves remote branches while filtering out any that include 'HEAD'. The current branch is identified, and each branch is displayed with its corresponding status and icon. The function also handles errors during execution and logs an appropriate message.
->>>>>>> 2ee32ff3
    */
   listBranches () {
     console.log('🌿 Branch Status:')
@@ -267,20 +259,12 @@
   }
 
   /**
-<<<<<<< HEAD
-   * Clean up merged branches.
-   *
-   * This function identifies and deletes local and remote branches that have been merged into the main branch, excluding the main and develop branches. It first retrieves the list of merged branches, logs the branches found, and attempts to delete each local branch. It then retrieves the remote branches and attempts to delete them as well, logging any errors encountered during the deletion process.
-   *
-   * @throws Error If an error occurs during the execution of git commands.
-=======
    * Clean up merged branches from both local and remote repositories.
    *
    * This function retrieves all merged branches excluding 'main' and 'develop', logs them, and attempts to delete each local branch.
    * It also fetches merged remote branches and attempts to delete them. Errors during deletion are logged without stopping the process.
    *
    * @throws Error If there is an issue executing git commands or during the cleanup process.
->>>>>>> 2ee32ff3
    */
   cleanupMergedBranches () {
     console.log('🧹 Cleaning up merged branches...')
@@ -345,11 +329,7 @@
    * This function checks if the provided branchName adheres to the specified naming conventions.
    * It verifies that the branch name starts with a valid type defined in the configuration,
    * checks the length constraints, and ensures that it contains only allowed characters (lowercase letters, numbers, and hyphens).
-<<<<<<< HEAD
-   * If any of these conditions are not met, it logs an appropriate error message and returns false; otherwise, it confirms the validity of the branch name.
-=======
    * If any of these conditions are not met, appropriate error messages are logged.
->>>>>>> 2ee32ff3
    *
    * @param {string} branchName - The name of the branch to validate.
    */
@@ -458,11 +438,7 @@
   /**
    * Switch to branch with safety checks.
    *
-<<<<<<< HEAD
-   * This function attempts to switch to a specified branch after performing several safety checks.
-=======
    * This function attempts to switch to a specified branch after performing necessary safety checks.
->>>>>>> 2ee32ff3
    * It first verifies if the branch exists using the branchExists method. Then, it checks for any uncommitted changes
    * by executing a git status command. If there are uncommitted changes, it logs a warning and returns false.
    * If all checks pass, it switches to the branch and pulls the latest changes from the remote repository.
@@ -506,17 +482,10 @@
   /**
    * Merge branch with proper workflow.
    *
-<<<<<<< HEAD
-   * This function merges the specified sourceBranch into the targetBranch using the specified mergeType.
-   * It first validates the existence of both branches, then switches to the target branch, pulls the latest changes,
-   * and performs the merge operation. If the mergeType is 'squash', it commits the changes with a message.
-   * Finally, it pushes the merged changes to the remote repository and logs the success or error message.
-=======
    * This function merges a specified source branch into a target branch using a defined merge type.
    * It first validates the existence of both branches, then switches to the target branch, pulls the latest changes,
    * and performs the merge operation. Depending on the merge type, it either squashes the commits or merges them directly.
    * Finally, it pushes the changes to the remote repository and logs the outcome.
->>>>>>> 2ee32ff3
    *
    * @param {string} sourceBranch - The name of the source branch to merge from.
    * @param {string} [targetBranch='develop'] - The name of the target branch to merge into.
@@ -643,11 +612,7 @@
   /**
    * Run branch health check.
    *
-<<<<<<< HEAD
-   * This function checks the health of branches in a repository by verifying if any branches are behind the main branch or if there are unmerged branches. It collects issues found during the checks and logs the results. If any issues are detected, they are reported; otherwise, a success message is logged. The function returns an object indicating the health status and any issues found.
-=======
    * This function checks the health of branches in a repository by verifying if any branches are behind the main branch and if there are unmerged branches. It collects issues found during the checks and logs the results. If any issues are detected, they are reported; otherwise, a success message is logged. The function returns an object indicating the health status and any issues found.
->>>>>>> 2ee32ff3
    *
    * @returns An object containing a boolean `healthy` indicating if the branches are in good condition and an array of `issues` found during the check.
    */
@@ -659,11 +624,7 @@
     try {
       // Check for old branches
       const branches = this.listBranches()
-<<<<<<< HEAD
-      if (branches && branches.local) {
-=======
       if (branches?.local) {
->>>>>>> 2ee32ff3
         branches.local.forEach(branch => {
           if (branch === 'main' || branch === 'develop') return
 
@@ -705,11 +666,7 @@
   /**
    * Show current configuration.
    *
-<<<<<<< HEAD
-   * This function displays the current configuration for the Branch Manager, including the source of the configuration file, branch settings, naming conventions, workflow settings, additional settings, and integrations. It checks for the existence of the configuration file and logs the appropriate message. The function iterates over various configuration sections, formatting and displaying the relevant information for each.
-=======
    * This function displays the current configuration for the Branch Manager, including the source of the configuration file, branch settings, naming conventions, workflow settings, additional settings, and integrations. It checks for the existence of the configuration file and logs appropriate messages based on its presence. The function iterates over various configuration properties to present their values in a user-friendly format.
->>>>>>> 2ee32ff3
    */
   showConfig () {
     console.log('⚙️  Branch Manager Configuration\n')
