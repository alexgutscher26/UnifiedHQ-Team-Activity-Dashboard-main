--- conflicted
+++ resolved
@@ -612,11 +612,7 @@
     try {
       // Check for old branches
       const branches = this.listBranches()
-<<<<<<< HEAD
-      if (branches && branches.local) {
-=======
       if (branches?.local) {
->>>>>>> 29c196c5
         branches.local.forEach(branch => {
           if (branch === 'main' || branch === 'develop') return
 
