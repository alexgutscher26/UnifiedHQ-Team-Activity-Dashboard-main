--- conflicted
+++ resolved
@@ -48,11 +48,7 @@
   }
 
   /**
-<<<<<<< HEAD
-   * Merge user config with defaults.
-=======
    * Merge user config with defaults, combining specified sections.
->>>>>>> ece7d3ab
    */
   mergeWithDefaults (userConfig) {
     const defaults = this.getDefaultConfig()
@@ -94,20 +90,12 @@
   /**
    * Create a new branch with proper naming.
    *
-<<<<<<< HEAD
-   * This function validates the branch type against the configuration, generates a branch name, and checks if the branch already exists. It attempts to switch to the specified base branch, pulling the latest changes, and handles the case where the base branch is not found by defaulting to 'main'. Finally, it creates the new branch and logs relevant information. If any errors occur during the process, they are caught and logged.
-=======
    * This function validates the branch type against the configuration, generates a branch name, checks for existing branches, and attempts to switch to the specified base branch while pulling the latest changes. If the base branch is not found, it defaults to 'main'. Finally, it creates the new branch and logs relevant information. If any errors occur during the process, they are caught and logged.
->>>>>>> ece7d3ab
    *
    * @param type - The type of the branch to create.
    * @param description - A description for the new branch.
    * @param baseBranch - The base branch to switch to before creating the new branch (defaults to 'develop').
-<<<<<<< HEAD
-   * @returns The name of the created branch, or null if an error occurred.
-=======
    * @returns The name of the created branch or null if an error occurred.
->>>>>>> ece7d3ab
    */
   createBranch (type, description, baseBranch = 'develop') {
     console.log(`🌿 Creating ${type} branch: ${description}`)
@@ -185,11 +173,7 @@
   /**
    * List all branches with status.
    *
-<<<<<<< HEAD
-   * This function retrieves and displays the status of local and remote Git branches. It first fetches local branches using the `git branch` command, then retrieves remote branches while filtering out any that include 'HEAD'. The current branch is identified, and each branch is displayed with its corresponding status and icon. The function also handles errors gracefully, logging any issues encountered during execution.
-=======
    * This function retrieves and displays the status of local and remote Git branches. It first fetches local branches using the `git branch` command, then retrieves remote branches while filtering out any that include 'HEAD'. The current branch is identified, and each branch is displayed with its corresponding status and icon. The function also handles errors during execution and logs an appropriate message.
->>>>>>> ece7d3ab
    */
   listBranches () {
     console.log('🌿 Branch Status:')
@@ -246,11 +230,7 @@
   }
 
   /**
-<<<<<<< HEAD
-   * Get the branch type based on the branch name.
-=======
    * Get branch type from name based on configured prefixes.
->>>>>>> ece7d3ab
    */
   getBranchType (branchName) {
     for (const [type, prefix] of Object.entries(this.config.naming)) {
@@ -282,11 +262,7 @@
    * Clean up merged branches from both local and remote repositories.
    *
    * This function retrieves all merged branches excluding 'main' and 'develop', logs them, and attempts to delete each local branch.
-<<<<<<< HEAD
-   * It also identifies merged remote branches and attempts to delete them. Errors during deletion are caught and logged without stopping the process.
-=======
    * It also fetches merged remote branches and attempts to delete them. Errors during deletion are logged without stopping the process.
->>>>>>> ece7d3ab
    *
    * @throws Error If there is an issue executing git commands or during the cleanup process.
    */
@@ -350,21 +326,12 @@
   /**
    * Validate branch naming convention.
    *
-<<<<<<< HEAD
-   * This function checks if the provided branch name adheres to the specified naming conventions.
-   * It verifies that the branch name starts with a valid type defined in the configuration,
-   * checks the length constraints, and ensures that it contains only allowed characters (lowercase letters,
-   * numbers, and hyphens). If any of these conditions are not met, it logs an appropriate error message.
-   *
-   * @param {string} branchName - The branch name to validate.
-=======
    * This function checks if the provided branchName adheres to the specified naming conventions.
    * It verifies that the branch name starts with a valid type defined in the configuration,
    * checks the length constraints, and ensures that it contains only allowed characters (lowercase letters, numbers, and hyphens).
    * If any of these conditions are not met, appropriate error messages are logged.
    *
    * @param {string} branchName - The name of the branch to validate.
->>>>>>> ece7d3ab
    */
   validateBranchName (branchName) {
     console.log(`🔍 Validating branch name: ${branchName}`)
@@ -403,14 +370,8 @@
   /**
    * Get detailed information about a specific Git branch.
    *
-<<<<<<< HEAD
-   * This function retrieves the branch's name, type, existence, last commit, and its status in relation to the main branch.
-   * It executes Git commands to gather the last commit details and the ahead/behind status, handling potential errors
-   * when branches do not have commits or are not tracked. The status is determined based on the ahead and behind counts.
-=======
    * This function retrieves the branch's name, type, existence, last commit, and its status regarding how it compares to the main branch.
    * It executes Git commands to gather the last commit details and the ahead/behind status, handling potential errors for branches without commits or tracking.
->>>>>>> ece7d3ab
    *
    * @param branchName - The name of the branch to retrieve information for.
    * @returns An object containing branch information, or null if an error occurs.
@@ -477,11 +438,7 @@
   /**
    * Switch to branch with safety checks.
    *
-<<<<<<< HEAD
-   * This function attempts to switch to a specified branch after performing several safety checks.
-=======
    * This function attempts to switch to a specified branch after performing necessary safety checks.
->>>>>>> ece7d3ab
    * It first verifies if the branch exists using the branchExists method. Then, it checks for any uncommitted changes
    * by executing a git status command. If there are uncommitted changes, it logs a warning and returns false.
    * If all checks pass, it switches to the branch and pulls the latest changes from the remote repository.
@@ -526,15 +483,9 @@
    * Merge branch with proper workflow.
    *
    * This function merges a specified source branch into a target branch using a defined merge type.
-<<<<<<< HEAD
-   * It first validates the existence of both branches, then switches to the target branch and pulls the latest changes.
-   * Depending on the merge type, it either performs a squash merge or a regular merge, followed by pushing the changes to the remote repository.
-   * Errors during the process are caught and logged, returning a boolean indicating success or failure.
-=======
    * It first validates the existence of both branches, then switches to the target branch, pulls the latest changes,
    * and performs the merge operation. Depending on the merge type, it either squashes the commits or merges them directly.
    * Finally, it pushes the changes to the remote repository and logs the outcome.
->>>>>>> ece7d3ab
    *
    * @param {string} sourceBranch - The name of the source branch to merge from.
    * @param {string} [targetBranch='develop'] - The name of the target branch to merge into.
@@ -631,11 +582,7 @@
   }
 
   /**
-<<<<<<< HEAD
-   * Generates a pull request body template.
-=======
    * Generate PR body template.
->>>>>>> ece7d3ab
    */
   generatePRBody (sourceBranch, targetBranch) {
     const type = this.getBranchType(sourceBranch)
@@ -677,11 +624,7 @@
     try {
       // Check for old branches
       const branches = this.listBranches()
-<<<<<<< HEAD
-      if (branches && branches.local) {
-=======
       if (branches?.local) {
->>>>>>> ece7d3ab
         branches.local.forEach(branch => {
           if (branch === 'main' || branch === 'develop') return
 
@@ -723,14 +666,7 @@
   /**
    * Show current configuration.
    *
-<<<<<<< HEAD
-   * This function displays the current configuration settings for the Branch Manager.
-   * It checks for the existence of a configuration file and logs the source, branch settings,
-   * naming conventions, workflow settings, additional settings, and integrations.
-   * Each section is formatted with appropriate icons to indicate status and requirements.
-=======
    * This function displays the current configuration for the Branch Manager, including the source of the configuration file, branch settings, naming conventions, workflow settings, additional settings, and integrations. It checks for the existence of the configuration file and logs appropriate messages based on its presence. The function iterates over various configuration properties to present their values in a user-friendly format.
->>>>>>> ece7d3ab
    */
   showConfig () {
     console.log('⚙️  Branch Manager Configuration\n')
