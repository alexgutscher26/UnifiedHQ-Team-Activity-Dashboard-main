--- conflicted
+++ resolved
@@ -26,11 +26,7 @@
   }
 
   /**
-<<<<<<< HEAD
-   * Ensure the reports directory exists.
-=======
    * Ensure reports directory exists
->>>>>>> c08670c8
    */
   ensureReportsDir () {
     if (!existsSync(this.reportsDir)) {
@@ -108,13 +104,7 @@
   }
 
   /**
-<<<<<<< HEAD
-   * Run requirements validation.
-   *
-   * This function executes a script to validate workflow requirements and logs the results. It first runs the 'workflow-requirements-validator.js' script with specific arguments. If the script executes successfully, it parses the JSON output to extract validation results and logs the pass rate and criteria. The function returns true if the pass rate meets or exceeds 80%, otherwise it returns false. In case of errors during parsing or script execution, appropriate error messages are logged.
-=======
    * Run requirements validation
->>>>>>> c08670c8
    */
   async runRequirementsValidation () {
     console.log('\n📋 Step 2: Requirements Validation')
@@ -152,16 +142,7 @@
   }
 
   /**
-<<<<<<< HEAD
-   * Run workflow configuration tests.
-   *
-   * This function executes the workflow configuration tests by running a script named 'workflow-test.js' with specific arguments.
-   * It processes the output, checking for success and parsing the JSON report to update the test results.
-   * If the tests are successful, it logs the results, including the installation status and counts of total and valid workflows.
-   * In case of errors during execution or parsing, appropriate error messages are logged.
-=======
    * Run workflow configuration tests
->>>>>>> c08670c8
    */
   async runConfigurationTests () {
     console.log('\n📋 Step 3: Workflow Configuration Tests')
@@ -198,17 +179,7 @@
   }
 
   /**
-<<<<<<< HEAD
-   * Run local workflow tests with act (if available).
-   *
-   * This function checks if the act tool is installed and runs tests for either a specific workflow or a set of key workflows.
-   * It collects the results of the tests, logs the outcomes, and updates the testResults object with the results of the local tests.
-   *
-   * @param workflowName - The name of the specific workflow to test. If not provided, key workflows will be tested.
-   * @returns A boolean indicating whether all local tests passed.
-=======
    * Run local workflow tests with act (if available)
->>>>>>> c08670c8
    */
   async runLocalTests (workflowName = null) {
     console.log('\n📋 Step 4: Local Workflow Tests (act)')
@@ -284,15 +255,7 @@
   }
 
   /**
-<<<<<<< HEAD
-   * Generate comprehensive test report.
-   *
-   * This function constructs a report summarizing the results of various test validations, including syntax, requirements, configuration, and local tests. It calculates the number of passed steps and determines overall success based on predefined criteria. Additionally, it generates recommendations based on the results of the tests to guide improvements.
-   *
-   * @returns An object containing the report with timestamp, summary of test results, and recommendations.
-=======
    * Generate comprehensive test report
->>>>>>> c08670c8
    */
   generateReport () {
     const report = {
@@ -360,11 +323,7 @@
   }
 
   /**
-<<<<<<< HEAD
-   * Save report to a specified file.
-=======
    * Save report to file
->>>>>>> c08670c8
    */
   saveReport (report, filename = 'comprehensive-workflow-test-report.json') {
     this.ensureReportsDir()
@@ -381,17 +340,7 @@
   }
 
   /**
-<<<<<<< HEAD
-   * Print summary results of the test report.
-   *
-   * This function logs the overall success of the test, the number of steps passed, and any recommendations.
-   * It also provides detailed results for syntax validation, requirements validation, configuration tests,
-   * and local tests, indicating their respective statuses based on the test results.
-   *
-   * @param report - The report object containing summary and test results.
-=======
    * Print summary results
->>>>>>> c08670c8
    */
   printSummary (report) {
     console.log('\n🎯 Test Summary')
@@ -447,16 +396,7 @@
   }
 
   /**
-<<<<<<< HEAD
-   * Run all tests in the comprehensive workflow testing suite.
-   *
-   * This function orchestrates the execution of various validation and testing steps, including syntax validation, requirements validation, configuration tests, and local tests if not skipped. It generates a report based on the results of these tests and saves it if specified in the options. In case of any errors during the testing process, it logs the error and returns false.
-   *
-   * @param options - An object containing options for the test execution, including whether to skip local tests and whether to save the report.
-   * @returns A boolean indicating the overall success of the tests.
-=======
    * Run all tests
->>>>>>> c08670c8
    */
   async runAllTests (options = {}) {
     console.log('🧪 Comprehensive Workflow Testing Suite')
