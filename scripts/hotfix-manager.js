--- conflicted
+++ resolved
@@ -275,13 +275,6 @@
 
   /**
    * Generate hotfix PR body.
-<<<<<<< HEAD
-   * @param {string} branchName - The name of the branch.
-   * @param {string} description - Description of the issue.
-   * @param {string} severity - Severity level of the issue.
-   * @returns {string} The formatted PR body.
-=======
->>>>>>> 2ee32ff3
    */
   generateHotfixPRBody (branchName, description, severity) {
     const timestamp = new Date().toISOString()
@@ -520,17 +513,10 @@
   /**
    * Complete hotfix process.
    *
-<<<<<<< HEAD
-   * This function orchestrates the entire hotfix workflow, including creating a hotfix branch, waiting for developer changes, validating the hotfix, creating a pull request, deploying the hotfix, and cleaning up the branch. It logs each step and handles errors that may occur during the process, returning a summary of the operation's success or failure.
-   *
-   * @param description - A brief description of the hotfix.
-   * @param severity - The severity level of the hotfix, defaults to 'high'.
-=======
    * This function orchestrates the hotfix process by creating a hotfix branch, waiting for developer changes, validating the hotfix, creating a pull request, deploying the hotfix, and cleaning up the branch. It logs each step and handles errors that may occur during the process, returning the success status along with relevant details.
    *
    * @param description - A brief description of the hotfix.
    * @param severity - The severity level of the hotfix (default is 'high').
->>>>>>> 2ee32ff3
    * @param options - Additional options for the hotfix process.
    * @returns An object containing the success status, branch name, duration of the process, and completed steps.
    */
@@ -622,11 +608,7 @@
    * It processes the branch names to remove the 'origin/' prefix and filters out any non-hotfix branches.
    * If no active hotfix branches are found, it logs a message and returns an empty array.
    * For each active hotfix branch, it retrieves additional information such as severity and age,
-<<<<<<< HEAD
-   * and logs this information along with an appropriate severity icon.
-=======
    * and logs this information to the console. In case of an error during execution, it logs the error message and returns an empty array.
->>>>>>> 2ee32ff3
    */
   listActiveHotfixes () {
     console.log('🚨 Active Hotfixes:')
@@ -639,11 +621,7 @@
         .trim()
         .split('\n')
         .map(b => b.trim().replace('origin/', ''))
-<<<<<<< HEAD
-        .filter(b => b && b.startsWith('hotfix/'))
-=======
         .filter(b => b?.startsWith('hotfix/'))
->>>>>>> 2ee32ff3
 
       if (allRemoteBranches.length === 0) {
         console.log('✅ No active hotfix branches')
@@ -702,11 +680,7 @@
   }
 
   /**
-<<<<<<< HEAD
-   * Get the severity icon based on the provided severity level.
-=======
    * Get the severity icon based on the severity level.
->>>>>>> 2ee32ff3
    */
   getSeverityIcon (severity) {
     const icons = {
@@ -720,11 +694,7 @@
   }
 
   /**
-<<<<<<< HEAD
-   * Displays help information for the Hotfix Manager.
-=======
    * Show help information for the Hotfix Manager.
->>>>>>> 2ee32ff3
    */
   showHelp () {
     console.log(`
