--- conflicted
+++ resolved
@@ -611,11 +611,7 @@
         .trim()
         .split('\n')
         .map(b => b.trim().replace('origin/', ''))
-<<<<<<< HEAD
-        .filter(b => b && b.startsWith('hotfix/'))
-=======
         .filter(b => b?.startsWith('hotfix/'))
->>>>>>> 29c196c5
 
       if (allRemoteBranches.length === 0) {
         console.log('✅ No active hotfix branches')
