--- conflicted
+++ resolved
@@ -119,13 +119,7 @@
   /**
    * Validate hotfix changes.
    *
-<<<<<<< HEAD
-   * This function checks for uncommitted changes, ensures the branch is up to date with main, verifies build and linting status,
-   * checks for test failures, and assesses the scope of file changes. It collects issues and warnings based on these checks
-   * and returns a validation object indicating the overall status of the hotfix.
-=======
    * This function checks for uncommitted changes, ensures the branch is up to date with main, and validates the build, linting, and test results. It also assesses the number of file changes and checks for modifications to critical files, accumulating issues and warnings based on these checks. The validation result is logged and returned at the end of the process.
->>>>>>> 62f027c1
    *
    * @param branchName - The name of the branch to validate.
    * @returns An object containing the validation result, including whether it passed, any issues found, and warnings.
@@ -391,11 +385,7 @@
    * to production based on the provided parameter or configuration setting.
    *
    * @param {string} branchName - The name of the branch containing the hotfix.
-<<<<<<< HEAD
-   * @param {boolean} [autoDeploy=false] - Indicates whether to automatically deploy to production.
-=======
    * @param {boolean} [autoDeploy=false] - Indicates whether to automatically deploy the hotfix to production.
->>>>>>> 62f027c1
    */
   deployHotfix (branchName, autoDeploy = false) {
     console.log(`🚀 Deploying hotfix: ${branchName}`)
@@ -497,11 +487,7 @@
   }
 
   /**
-<<<<<<< HEAD
-   * Cleans up the specified hotfix branch by deleting it locally and remotely.
-=======
    * Clean up the specified hotfix branch by deleting it locally and remotely.
->>>>>>> 62f027c1
    */
   cleanupHotfixBranch (branchName) {
     console.log(`🧹 Cleaning up hotfix branch: ${branchName}`)
@@ -525,21 +511,12 @@
   }
 
   /**
-<<<<<<< HEAD
-   * Complete the hotfix process for a given description and severity.
-   *
-   * This function orchestrates the hotfix process by creating a hotfix branch, waiting for developer changes, validating the hotfix, creating a pull request, deploying the hotfix, and cleaning up the branch. It logs each step and handles errors that may occur during the process, returning the success status and details of the operation.
-   *
-   * @param description - A brief description of the hotfix.
-   * @param severity - The severity level of the hotfix, defaults to 'high'.
-=======
    * Complete hotfix process.
    *
    * This function orchestrates the hotfix process by creating a hotfix branch, waiting for developer changes, validating the hotfix, creating a pull request, deploying the hotfix, and cleaning up the branch. It logs each step and handles errors that may occur during the process, returning the success status along with relevant details.
    *
    * @param description - A brief description of the hotfix.
    * @param severity - The severity level of the hotfix (default is 'high').
->>>>>>> 62f027c1
    * @param options - Additional options for the hotfix process.
    * @returns An object containing the success status, branch name, duration of the process, and completed steps.
    */
@@ -644,11 +621,7 @@
         .trim()
         .split('\n')
         .map(b => b.trim().replace('origin/', ''))
-<<<<<<< HEAD
-        .filter(b => b && b.startsWith('hotfix/'))
-=======
         .filter(b => b?.startsWith('hotfix/'))
->>>>>>> 62f027c1
 
       if (allRemoteBranches.length === 0) {
         console.log('✅ No active hotfix branches')
@@ -673,13 +646,8 @@
    *
    * This function retrieves the severity and age of a hotfix based on the provided branch name.
    * It splits the branch name to determine the severity, defaults to 'unknown' if not specified,
-<<<<<<< HEAD
-   * and calculates the age of the branch by executing a git command to get the last commit timestamp.
-   * In case of an error, it returns 'unknown' for both severity and age.
-=======
    * and calculates the age of the branch by executing a git command to get the last commit time.
    * If an error occurs during execution, it returns 'unknown' for both severity and age.
->>>>>>> 62f027c1
    *
    * @param {string} branchName - The name of the branch to retrieve hotfix information for.
    */
