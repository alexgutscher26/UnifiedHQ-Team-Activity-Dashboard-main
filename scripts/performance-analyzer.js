--- conflicted
+++ resolved
@@ -131,17 +131,10 @@
   /**
    * Calculate overall performance grade.
    *
-<<<<<<< HEAD
-   * This function evaluates the performance based on various metrics such as average render time, average memory usage, total errors, and average scroll time. Points are deducted from a base score of 100 based on the thresholds defined for each metric. The final score is then translated into a letter grade with an accompanying description.
-   *
-   * @param summary - An object containing performance metrics including averageRenderTime, averageMemoryUsage, totalErrors, and averageScrollTime.
-   * @returns An object containing the performance grade and a description based on the calculated score.
-=======
    * This function evaluates the performance based on various metrics such as average render time, memory usage, total errors, and average scroll time. Points are deducted from a base score of 100 based on the thresholds defined for each metric. The final score is then mapped to a corresponding grade and description.
    *
    * @param summary - An object containing performance metrics including averageRenderTime, averageMemoryUsage, totalErrors, and averageScrollTime.
    * @returns An object with the performance grade and description based on the calculated score.
->>>>>>> 2ee32ff3
    */
   calculatePerformanceGrade (summary) {
     let score = 100
@@ -172,20 +165,12 @@
    *
    * This function evaluates the latest report's summary to identify performance, memory, stability, and UX issues.
    * It generates tailored recommendations based on specific thresholds for average render time, memory usage, and error counts,
-<<<<<<< HEAD
-   * as well as trends indicating degradation in performance or memory usage.
-   *
-   * @param reports - An array of report objects containing performance metrics.
-   * @param trends - An object containing trend data for render time and memory usage.
-   * @returns An array of recommendation objects based on the analysis.
-=======
    * as well as trends in render time and memory usage, if available. Each recommendation includes a category, priority,
    * issue description, suggested actions, impact, and estimated improvement.
    *
    * @param reports - An array of report objects containing performance metrics.
    * @param trends - An object containing trend data for render time and memory usage.
    * @returns An array of recommendation objects based on the analysis of reports and trends.
->>>>>>> 2ee32ff3
    */
   generateRecommendations (reports, trends) {
     const recommendations = []
@@ -418,11 +403,7 @@
   /**
    * Calculate overall performance score.
    *
-<<<<<<< HEAD
-   * This function evaluates the performance score based on various metrics from the analysis report. It deducts points for high average render times, excessive memory usage, and the number of errors. Additionally, it considers trends and alerts, further adjusting the score based on their severity. The final score is constrained to a minimum of zero.
-=======
    * This function evaluates the performance score based on various metrics from the analysis report. It deducts points for average render time, average memory usage, and total errors. Additionally, it considers trends and alerts, applying further deductions based on their severity. The final score is constrained to a minimum of zero.
->>>>>>> 2ee32ff3
    *
    * @param analysisReport - An object containing performance metrics, trends, and alerts.
    * @returns The calculated overall performance score, which is a non-negative number.
@@ -455,11 +436,7 @@
   }
 
   /**
-<<<<<<< HEAD
-   * Saves the analysis report to a JSON file in the reports directory.
-=======
    * Save analysis report to a JSON file in the reports directory.
->>>>>>> 2ee32ff3
    */
   saveAnalysisReport (analysisReport) {
     const filename = `performance-analysis-${Date.now()}.json`
@@ -476,20 +453,11 @@
   }
 
   /**
-<<<<<<< HEAD
-   * Run complete analysis
-   *
-   * This function initiates a performance analysis by loading reports, checking if any reports are available,
-   * generating an analysis report, printing it, and saving the report. If no reports are found, it prompts
-   * the user to run a monitoring command. In case of an error during the process, it logs the error message
-   * and exits the process.
-=======
    * Run complete analysis.
    *
    * This function initiates a performance analysis by loading reports, checking if any reports are available,
    * generating an analysis report, printing it, and saving the report. If no reports are found, it prompts the user
    * to run a monitoring command. Errors during the process are caught and logged, terminating the process with an error message.
->>>>>>> 2ee32ff3
    */
   async runAnalysis () {
     console.log('🔍 Starting performance analysis...\n')
