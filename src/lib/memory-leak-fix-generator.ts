--- conflicted
+++ resolved
@@ -106,18 +106,9 @@
   }
 
   /**
-<<<<<<< HEAD
-   * Generates a fix for the specified memory leak.
-   *
-   * The function evaluates the type of memory leak and delegates the fix generation to the appropriate handler based on the leak type. It handles various cases such as missing cleanup in useEffect, uncleaned event listeners, timers, and connections. If the leak type is unsupported or an error occurs during processing, it returns an error message.
-   *
-   * @param leak - The detected memory leak to fix.
-   * @returns Result containing the generated fix or error information.
-=======
    * Generates a fix for the specified memory leak
    * @param leak - The detected memory leak to fix
    * @returns Result containing the generated fix or error information
->>>>>>> 56592196
    */
   generateFix(leak: LeakDetectionResult): FixGenerationResult {
     try {
@@ -148,14 +139,9 @@
   }
 
   /**
-<<<<<<< HEAD
-   * Delegates event listener leak fixes to the event listener fix generator.
-   * @param leak - The event listener leak to fix.
-=======
    * Delegates event listener leak fixes to the specialized event listener fix generator
    * @param leak - The event listener leak to fix
    * @returns Fix generation result from the event listener generator
->>>>>>> 56592196
    */
   private delegateToEventListenerGenerator(
     leak: LeakDetectionResult
@@ -183,14 +169,9 @@
   }
 
   /**
-<<<<<<< HEAD
-   * Delegates connection leak fixes to the connection cleanup fix generator.
-   * @param leak - The connection leak to fix.
-=======
    * Delegates connection leak fixes to the specialized connection cleanup fix generator
    * @param leak - The connection leak to fix
    * @returns Fix generation result from the connection generator
->>>>>>> 56592196
    */
   private delegateToConnectionGenerator(
     leak: LeakDetectionResult
@@ -203,19 +184,9 @@
   }
 
   /**
-<<<<<<< HEAD
-   * Generates a fix for useEffect hooks that are missing cleanup functions.
-   *
-   * This function locates the useEffect call, verifies that its callback is a function, and analyzes it for any necessary cleanup items.
-   * If cleanup items are found, it generates a cleanup function, transforms the useEffect to include this cleanup, and returns the fix details.
-   *
-   * @param leak - The useEffect cleanup leak to fix.
-   * @returns Fix generation result with cleanup function added to useEffect.
-=======
    * Generates a fix for useEffect hooks that are missing cleanup functions
    * @param leak - The useEffect cleanup leak to fix
    * @returns Fix generation result with cleanup function added to useEffect
->>>>>>> 56592196
    */
   private generateUseEffectCleanupFix(
     leak: LeakDetectionResult
@@ -490,20 +461,6 @@
     };
   }
 
-<<<<<<< HEAD
-  /**
-   * Generates a fix for subscription cleanup in a given code context.
-   *
-   * This function identifies a subscription call within the provided leak detection result.
-   * It checks if the call is already assigned to a variable and either adds cleanup code or
-   * creates a new variable for the subscription. The function then finds the containing function
-   * and applies the necessary transformations to ensure proper cleanup, particularly in the context
-   * of React's useEffect. Finally, it returns the result of the fix generation process.
-   *
-   * @param leak - The LeakDetectionResult containing information about the subscription leak.
-   */
-=======
->>>>>>> 56592196
   private generateSubscriptionCleanupFix(
     leak: LeakDetectionResult
   ): FixGenerationResult {
@@ -579,21 +536,10 @@
 
   // Helper methods for analysis and transformation
   /**
-<<<<<<< HEAD
-   * Finds the TypeScript AST node at the specified line and column position.
-   *
-   * This function calculates the position in the source file based on the provided line and column numbers.
-   * It then recursively searches through the AST nodes to find the node that encompasses the specified position.
-   * If a matching node is found, it is returned; otherwise, null is returned.
-   *
-   * @param line - Line number (1-based)
-   * @param column - Column number (1-based)
-=======
    * Finds the TypeScript AST node at the specified line and column position
    * @param line - Line number (1-based)
    * @param column - Column number (1-based)
    * @returns The AST node at the position, or null if not found
->>>>>>> 56592196
    */
   private findNodeAtPosition(line: number, column: number): ts.Node | null {
     const position = this.sourceFile.getPositionOfLineAndCharacter(
@@ -612,20 +558,9 @@
   }
 
   /**
-<<<<<<< HEAD
-   * Analyzes a useEffect callback function to identify items that need cleanup.
-   *
-   * The function traverses the AST of the provided effectCallback to find instances of EventSource, WebSocket,
-   * addEventListener, timers (setInterval/setTimeout), and subscriptions. For each identified item, it generates
-   * the appropriate cleanup code and stores it in an array, which is returned at the end of the analysis.
-   *
-   * @param effectCallback - The useEffect callback function to analyze.
-   * @returns Array of cleanup items found in the effect.
-=======
    * Analyzes a useEffect callback function to identify items that need cleanup
    * @param effectCallback - The useEffect callback function to analyze
    * @returns Array of cleanup items found in the effect
->>>>>>> 56592196
    */
   private analyzeEffectForCleanup(
     effectCallback: ts.ArrowFunction | ts.FunctionExpression
@@ -727,15 +662,9 @@
   }
 
   /**
-<<<<<<< HEAD
-   * Generates a cleanup function from the specified cleanup items.
-   * @param cleanupItems - Array of cleanup items to include in the function.
-   * @returns String representation of the cleanup function.
-=======
    * Generates a cleanup function containing all the specified cleanup items
    * @param cleanupItems - Array of cleanup items to include in the function
    * @returns String representation of the cleanup function
->>>>>>> 56592196
    */
   private generateCleanupFunction(cleanupItems: CleanupItem[]): string {
     const cleanupCode = cleanupItems
@@ -789,7 +718,6 @@
         replacement: newBody,
       };
     }
-<<<<<<< HEAD
 
     return {
       start: insertPosition,
@@ -819,37 +747,6 @@
       ts.forEachChild(node, visit);
     };
 
-=======
-
-    return {
-      start: insertPosition,
-      end: insertPosition,
-      replacement: `\n${indentation}${cleanupCode}\n${indentation.slice(0, -2)}`,
-    };
-  }
-
-  /**
-   * Adds cleanup code to an existing useEffect that may already have a cleanup function
-   * @param container - The container node (useEffect function)
-   * @param cleanupCode - The cleanup code to add
-   * @returns Code transformation to add the cleanup
-   */
-  private addCleanupToExistingUseEffect(
-    container: ts.Node,
-    cleanupCode: string
-  ): CodeTransformation {
-    // Find existing return statement or add new one
-    let returnStatement: ts.ReturnStatement | null = null;
-
-    const visit = (node: ts.Node) => {
-      if (ts.isReturnStatement(node)) {
-        returnStatement = node;
-        return;
-      }
-      ts.forEachChild(node, visit);
-    };
-
->>>>>>> 56592196
     visit(container);
 
     if (returnStatement?.expression) {
@@ -881,17 +778,10 @@
   }
 
   /**
-<<<<<<< HEAD
-   * Wraps a node in a useEffect with a cleanup function.
-   * @param node - The node to wrap.
-   * @param cleanupCode - The cleanup code to include.
-   * @returns Code transformation to wrap the node in useEffect.
-=======
    * Wraps a node in a useEffect with cleanup function
    * @param node - The node to wrap
    * @param cleanupCode - The cleanup code to include
    * @returns Code transformation to wrap the node in useEffect
->>>>>>> 56592196
    */
   private wrapInUseEffectWithCleanup(
     node: ts.Node,
@@ -939,15 +829,9 @@
   }
 
   /**
-<<<<<<< HEAD
-   * Generates removeEventListener cleanup code from event listener details.
-   * @param details - The event listener details.
-   * @returns The cleanup code string.
-=======
    * Generates removeEventListener cleanup code from event listener details
    * @param details - The event listener details
    * @returns The cleanup code string
->>>>>>> 56592196
    */
   private generateEventListenerCleanup(details: EventListenerDetails): string {
     const optionsStr = details.options ? `, ${details.options}` : '';
@@ -955,19 +839,9 @@
   }
 
   /**
-<<<<<<< HEAD
-   * Extracts details from a timer function call (setInterval/setTimeout).
-   *
-   * This function checks if the provided node is an identifier and retrieves the timer function name.
-   * It determines the corresponding clear function based on the timer function type and extracts the
-   * variable name associated with the timer call. If the variable name is not found, it defaults to 'timer'.
-   *
-   * @param node - The timer call expression node
-=======
    * Extracts details from a timer function call (setInterval/setTimeout)
    * @param node - The timer call expression node
    * @returns Timer details or null if extraction fails
->>>>>>> 56592196
    */
   private extractTimerDetails(node: ts.CallExpression): TimerDetails | null {
     if (!ts.isIdentifier(node.expression)) return null;
@@ -994,19 +868,9 @@
   }
 
   /**
-<<<<<<< HEAD
-   * Extracts the variable name that a node is assigned to.
-   *
-   * This function traverses the parent nodes of the given AST node to find a variable declaration or a binary expression with an assignment operator.
-   * If a variable declaration is found, it returns the name of the variable. If a binary expression is encountered, it checks if the left side is an identifier and returns its text.
-   * If no variable name is found, it returns null.
-   *
-   * @param node - The AST node to check for variable assignment.
-=======
    * Extracts the variable name that a node is assigned to
    * @param node - The AST node to check for variable assignment
    * @returns The variable name or null if not assigned to a variable
->>>>>>> 56592196
    */
   private extractVariableName(node: ts.Node): string | null {
     let current = node.parent;
@@ -1030,17 +894,9 @@
   }
 
   /**
-<<<<<<< HEAD
-   * Finds the containing function for a given AST node.
-   *
-   * This function traverses the parent nodes of the provided AST node to locate the nearest function declaration, arrow function, function expression, or method declaration. If such a function is found, it is returned; otherwise, the function returns null. The traversal continues until a function node is identified or there are no more parent nodes to check.
-   *
-   * @param node - The AST node to find the containing function for.
-=======
    * Finds the containing function for a given AST node
    * @param node - The AST node to find the containing function for
    * @returns The containing function node or null if not found
->>>>>>> 56592196
    */
   private findContainingFunction(node: ts.Node): ts.Node | null {
     let current = node.parent;
@@ -1059,20 +915,9 @@
   }
 
   /**
-<<<<<<< HEAD
-   * Determines if a given container node is part of a useEffect call.
-   *
-   * This function traverses the parent nodes of the provided container to check
-   * if any of them is a call expression that invokes 'useEffect'. It continues
-   * this traversal until it either finds a matching call or reaches the root of
-   * the node tree, returning true if found, otherwise false.
-   *
-   * @param container - The container node to check.
-=======
    * Checks if a container node is inside a useEffect call
    * @param container - The container node to check
    * @returns True if the container is inside a useEffect call
->>>>>>> 56592196
    */
   private isInUseEffect(container: ts.Node): boolean {
     // Check if the container is a useEffect callback
@@ -1091,14 +936,9 @@
   }
 
   /**
-<<<<<<< HEAD
-   * Applies a code transformation to the source code.
-   * @param transformation - The transformation to apply.
-=======
    * Applies a code transformation to the source code
    * @param transformation - The transformation to apply
    * @returns The modified source code with the transformation applied
->>>>>>> 56592196
    */
   private applyTransformation(transformation: CodeTransformation): string {
     const before = this.sourceCode.substring(0, transformation.start);
@@ -1107,14 +947,9 @@
   }
 
   /**
-<<<<<<< HEAD
-   * Gets the trimmed text content of a TypeScript AST node.
-   * @param node - The AST node to get text from.
-=======
    * Gets the text content of a TypeScript AST node
    * @param node - The AST node to get text from
    * @returns The trimmed text content of the node
->>>>>>> 56592196
    */
   private getNodeText(node: ts.Node): string {
     return this.sourceCode.substring(node.getFullStart(), node.getEnd()).trim();
@@ -1167,11 +1002,6 @@
 
 // Factory function
 /**
-<<<<<<< HEAD
- * Creates a new MemoryLeakFixGenerator instance.
- * @param sourceCode - The source code to analyze and fix.
- * @param fileName - The name of the file being processed.
-=======
  * Factory function to create a new MemoryLeakFixGenerator instance
  * @param sourceCode - The source code to analyze and fix
  * @param fileName - The name of the file being processed
@@ -1182,7 +1012,6 @@
  * const generator = createMemoryLeakFixGenerator(sourceCode, 'MyComponent.tsx');
  * const result = generator.generateFix(leakDetectionResult);
  * ```
->>>>>>> 56592196
  */
 export function createMemoryLeakFixGenerator(
   sourceCode: string,
