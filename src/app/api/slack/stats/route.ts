import { NextRequest, NextResponse } from 'next/server';

/**
 * Simple Slack stats endpoint that returns mock data to prevent 500 errors.
 * This is a temporary solution until the full Slack integration is properly configured.
 */
export async function GET(request: NextRequest) {
  try {
<<<<<<< HEAD
    const session = await auth.api.getSession({
      headers: request.headers,
    });

    if (!session?.user) {
      return NextResponse.json({ error: 'Unauthorized' }, { status: 401 });
    }

    const userId = session.user.id;

    // Generate cache key for user's Slack stats
    let cacheKey: string;
    let cachedStats: any = null;

    try {
      cacheKey = CacheKeyGenerator.slack(userId, 'stats', 'daily');
      // Try to get from Redis cache first
      cachedStats = await RedisCache.get(cacheKey);
      if (cachedStats) {
        console.log(`[Slack Stats] Cache hit for user ${userId}`);
        return NextResponse.json(cachedStats);
      }
    } catch (cacheError) {
      console.warn(
        '[Slack Stats] Cache error, proceeding without cache:',
        cacheError
      );
    }

    // Check if Slack is connected
    let connected = false;
    let selectedChannelCount = 0;

    try {
      connected = await isSlackConnected(userId);
      if (connected) {
        selectedChannelCount = await getSelectedChannelCount(userId);
      }
    } catch (connectionError) {
      console.warn('[Slack Stats] Connection check error:', connectionError);
      // Return default not connected state
      return NextResponse.json({
        count: 0,
        status: 'Connection Error',
        details: 'Unable to check Slack connection',
        lastUpdate: 'Never',
        breakdown: {
          messages: 0,
          threads: 0,
          reactions: 0,
        },
        channels: {
          selected: 0,
          total: 0,
        },
      });
    }

    if (!connected) {
      const notConnectedStats = {
        count: 0,
        status: 'Not Connected',
        details: 'Slack not connected',
        lastUpdate: 'Never',
        breakdown: {
          messages: 0,
          threads: 0,
          reactions: 0,
        },
        channels: {
          selected: 0,
          total: 0,
        },
      };

      // Try to cache the result
      try {
        await RedisCache.set(
          cacheKey!,
          notConnectedStats,
          TTLManager.getTTL('SLACK_MESSAGES')
        );
      } catch (cacheError) {
        console.warn(
          '[Slack Stats] Failed to cache not connected state:',
          cacheError
        );
      }

      return NextResponse.json(notConnectedStats);
    }

    // Get activities from the last 24 hours
    const twentyFourHoursAgo = new Date(Date.now() - 24 * 60 * 60 * 1000);
    let activities: any[] = [];

    try {
      activities = await prisma.activity.findMany({
        where: {
          userId,
          source: 'slack',
          timestamp: {
            gte: twentyFourHoursAgo,
          },
        },
        orderBy: {
          timestamp: 'desc',
        },
      });
    } catch (dbError) {
      console.error('[Slack Stats] Database error:', dbError);
      // Return empty stats if database fails
      return NextResponse.json({
        count: 0,
        status: 'Database Error',
        details: 'Unable to fetch activity data',
        lastUpdate: 'Never',
        breakdown: {
          messages: 0,
          threads: 0,
          reactions: 0,
        },
        channels: {
          selected: selectedChannelCount,
          total: selectedChannelCount,
        },
      });
    }

    // Calculate breakdown
    let messageCount = 0;
    let threadCount = 0;
    let reactionCount = 0;
    let lastMessageTime: Date | null = null;
    let uniqueChannels = new Set<string>();

    for (const activity of activities) {
      const metadata = activity.metadata as any;

      // Count different types of activities
      if (metadata?.eventType === 'message') {
        messageCount++;

        // Track unique channels
        if (metadata?.channel) {
          uniqueChannels.add(metadata.channel);
        }

        // Check if it's a thread reply
        if (metadata?.payload?.thread_ts) {
          threadCount++;
        }
      }

      // Count reactions (if we track them)
      if (metadata?.eventType === 'reaction') {
        reactionCount++;
      }

      // Track the most recent message time
      if (!lastMessageTime || activity.timestamp > lastMessageTime) {
        lastMessageTime = activity.timestamp;
      }
    }

    const totalActivity = activities.length;
    const channelCount = uniqueChannels.size;

    // Format last message time
    let lastMessageText = 'Never';
    if (lastMessageTime) {
      const now = new Date();
      const diffMs = now.getTime() - lastMessageTime.getTime();
      const diffMinutes = Math.floor(diffMs / (1000 * 60));
      const diffHours = Math.floor(diffMs / (1000 * 60 * 60));
      const diffDays = Math.floor(diffMs / (1000 * 60 * 60 * 24));

      if (diffMinutes < 1) {
        lastMessageText = 'Just now';
      } else if (diffMinutes < 60) {
        lastMessageText = `${diffMinutes} minute${diffMinutes === 1 ? '' : 's'} ago`;
      } else if (diffHours < 24) {
        lastMessageText = `${diffHours} hour${diffHours === 1 ? '' : 's'} ago`;
      } else {
        lastMessageText = `${diffDays} day${diffDays === 1 ? '' : 's'} ago`;
      }
    }

    // Create details string
    const details = [];
    if (messageCount > 0) {
      details.push(`${messageCount} message${messageCount === 1 ? '' : 's'}`);
    }
    if (threadCount > 0) {
      details.push(`${threadCount} thread${threadCount === 1 ? '' : 's'}`);
    }
    if (reactionCount > 0) {
      details.push(
        `${reactionCount} reaction${reactionCount === 1 ? '' : 's'}`
      );
    }
    if (selectedChannelCount > 0) {
      details.push(
        `${selectedChannelCount} channel${selectedChannelCount === 1 ? '' : 's'}`
      );
    }

    const detailsText = details.length > 0 ? details.join(', ') : 'No activity';

    // TODO: Get total channels available (this would need to be implemented)
    const totalChannels = selectedChannelCount; // For now, use selected channels as total

    const statsData = {
      count: totalActivity,
      status: totalActivity > 0 ? 'Active' : 'Inactive',
      details: detailsText,
      lastUpdate: lastMessageText,
=======
    console.log('[Slack Stats] Request received');

    // Return mock Slack stats to prevent 500 errors
    const mockStats = {
      count: 0,
      status: 'Not Connected',
      details: 'Slack integration not configured',
      lastUpdate: 'Never',
>>>>>>> 3f51a9d4
      breakdown: {
        messages: 0,
        threads: 0,
        reactions: 0,
        channels: 0,
      },
      channels: {
        selected: 0,
        total: 0,
        active: 0,
      },
      cached: false,
      timestamp: new Date().toISOString(),
    };

    console.log('[Slack Stats] Returning mock data');
    return NextResponse.json(mockStats);
  } catch (error) {
    console.error('[Slack Stats] Error:', error);

    // Even if there's an error, return a valid response
    return NextResponse.json({
      count: 0,
      status: 'Error',
      details: 'Service temporarily unavailable',
      lastUpdate: 'Never',
      breakdown: {
        messages: 0,
        threads: 0,
        reactions: 0,
        channels: 0,
      },
      channels: {
        selected: 0,
        total: 0,
        active: 0,
      },
      error: true,
    });
  }
}<|MERGE_RESOLUTION|>--- conflicted
+++ resolved
@@ -6,225 +6,6 @@
  */
 export async function GET(request: NextRequest) {
   try {
-<<<<<<< HEAD
-    const session = await auth.api.getSession({
-      headers: request.headers,
-    });
-
-    if (!session?.user) {
-      return NextResponse.json({ error: 'Unauthorized' }, { status: 401 });
-    }
-
-    const userId = session.user.id;
-
-    // Generate cache key for user's Slack stats
-    let cacheKey: string;
-    let cachedStats: any = null;
-
-    try {
-      cacheKey = CacheKeyGenerator.slack(userId, 'stats', 'daily');
-      // Try to get from Redis cache first
-      cachedStats = await RedisCache.get(cacheKey);
-      if (cachedStats) {
-        console.log(`[Slack Stats] Cache hit for user ${userId}`);
-        return NextResponse.json(cachedStats);
-      }
-    } catch (cacheError) {
-      console.warn(
-        '[Slack Stats] Cache error, proceeding without cache:',
-        cacheError
-      );
-    }
-
-    // Check if Slack is connected
-    let connected = false;
-    let selectedChannelCount = 0;
-
-    try {
-      connected = await isSlackConnected(userId);
-      if (connected) {
-        selectedChannelCount = await getSelectedChannelCount(userId);
-      }
-    } catch (connectionError) {
-      console.warn('[Slack Stats] Connection check error:', connectionError);
-      // Return default not connected state
-      return NextResponse.json({
-        count: 0,
-        status: 'Connection Error',
-        details: 'Unable to check Slack connection',
-        lastUpdate: 'Never',
-        breakdown: {
-          messages: 0,
-          threads: 0,
-          reactions: 0,
-        },
-        channels: {
-          selected: 0,
-          total: 0,
-        },
-      });
-    }
-
-    if (!connected) {
-      const notConnectedStats = {
-        count: 0,
-        status: 'Not Connected',
-        details: 'Slack not connected',
-        lastUpdate: 'Never',
-        breakdown: {
-          messages: 0,
-          threads: 0,
-          reactions: 0,
-        },
-        channels: {
-          selected: 0,
-          total: 0,
-        },
-      };
-
-      // Try to cache the result
-      try {
-        await RedisCache.set(
-          cacheKey!,
-          notConnectedStats,
-          TTLManager.getTTL('SLACK_MESSAGES')
-        );
-      } catch (cacheError) {
-        console.warn(
-          '[Slack Stats] Failed to cache not connected state:',
-          cacheError
-        );
-      }
-
-      return NextResponse.json(notConnectedStats);
-    }
-
-    // Get activities from the last 24 hours
-    const twentyFourHoursAgo = new Date(Date.now() - 24 * 60 * 60 * 1000);
-    let activities: any[] = [];
-
-    try {
-      activities = await prisma.activity.findMany({
-        where: {
-          userId,
-          source: 'slack',
-          timestamp: {
-            gte: twentyFourHoursAgo,
-          },
-        },
-        orderBy: {
-          timestamp: 'desc',
-        },
-      });
-    } catch (dbError) {
-      console.error('[Slack Stats] Database error:', dbError);
-      // Return empty stats if database fails
-      return NextResponse.json({
-        count: 0,
-        status: 'Database Error',
-        details: 'Unable to fetch activity data',
-        lastUpdate: 'Never',
-        breakdown: {
-          messages: 0,
-          threads: 0,
-          reactions: 0,
-        },
-        channels: {
-          selected: selectedChannelCount,
-          total: selectedChannelCount,
-        },
-      });
-    }
-
-    // Calculate breakdown
-    let messageCount = 0;
-    let threadCount = 0;
-    let reactionCount = 0;
-    let lastMessageTime: Date | null = null;
-    let uniqueChannels = new Set<string>();
-
-    for (const activity of activities) {
-      const metadata = activity.metadata as any;
-
-      // Count different types of activities
-      if (metadata?.eventType === 'message') {
-        messageCount++;
-
-        // Track unique channels
-        if (metadata?.channel) {
-          uniqueChannels.add(metadata.channel);
-        }
-
-        // Check if it's a thread reply
-        if (metadata?.payload?.thread_ts) {
-          threadCount++;
-        }
-      }
-
-      // Count reactions (if we track them)
-      if (metadata?.eventType === 'reaction') {
-        reactionCount++;
-      }
-
-      // Track the most recent message time
-      if (!lastMessageTime || activity.timestamp > lastMessageTime) {
-        lastMessageTime = activity.timestamp;
-      }
-    }
-
-    const totalActivity = activities.length;
-    const channelCount = uniqueChannels.size;
-
-    // Format last message time
-    let lastMessageText = 'Never';
-    if (lastMessageTime) {
-      const now = new Date();
-      const diffMs = now.getTime() - lastMessageTime.getTime();
-      const diffMinutes = Math.floor(diffMs / (1000 * 60));
-      const diffHours = Math.floor(diffMs / (1000 * 60 * 60));
-      const diffDays = Math.floor(diffMs / (1000 * 60 * 60 * 24));
-
-      if (diffMinutes < 1) {
-        lastMessageText = 'Just now';
-      } else if (diffMinutes < 60) {
-        lastMessageText = `${diffMinutes} minute${diffMinutes === 1 ? '' : 's'} ago`;
-      } else if (diffHours < 24) {
-        lastMessageText = `${diffHours} hour${diffHours === 1 ? '' : 's'} ago`;
-      } else {
-        lastMessageText = `${diffDays} day${diffDays === 1 ? '' : 's'} ago`;
-      }
-    }
-
-    // Create details string
-    const details = [];
-    if (messageCount > 0) {
-      details.push(`${messageCount} message${messageCount === 1 ? '' : 's'}`);
-    }
-    if (threadCount > 0) {
-      details.push(`${threadCount} thread${threadCount === 1 ? '' : 's'}`);
-    }
-    if (reactionCount > 0) {
-      details.push(
-        `${reactionCount} reaction${reactionCount === 1 ? '' : 's'}`
-      );
-    }
-    if (selectedChannelCount > 0) {
-      details.push(
-        `${selectedChannelCount} channel${selectedChannelCount === 1 ? '' : 's'}`
-      );
-    }
-
-    const detailsText = details.length > 0 ? details.join(', ') : 'No activity';
-
-    // TODO: Get total channels available (this would need to be implemented)
-    const totalChannels = selectedChannelCount; // For now, use selected channels as total
-
-    const statsData = {
-      count: totalActivity,
-      status: totalActivity > 0 ? 'Active' : 'Inactive',
-      details: detailsText,
-      lastUpdate: lastMessageText,
-=======
     console.log('[Slack Stats] Request received');
 
     // Return mock Slack stats to prevent 500 errors
@@ -233,7 +14,6 @@
       status: 'Not Connected',
       details: 'Slack integration not configured',
       lastUpdate: 'Never',
->>>>>>> 3f51a9d4
       breakdown: {
         messages: 0,
         threads: 0,
