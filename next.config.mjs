import bundleAnalyzer from '@next/bundle-analyzer'

const withBundleAnalyzer = bundleAnalyzer({
  enabled: process.env.ANALYZE === 'true',
  openAnalyzer: false
})

/** @type {import('next').NextConfig} */
const nextConfig = {
  eslint: {
    ignoreDuringBuilds: true
  },
  typescript: {
    ignoreBuildErrors: true
  },
  images: {
    formats: ['image/webp', 'image/avif'],
    deviceSizes: [640, 750, 828, 1080, 1200, 1920, 2048, 3840],
    imageSizes: [16, 32, 48, 64, 96, 128, 256, 384],
    minimumCacheTTL: 60,
    dangerouslyAllowSVG: true,
    contentSecurityPolicy: "default-src 'self'; script-src 'none'; sandbox;",
    remotePatterns: [
      {
        protocol: 'https',
        hostname: '**'
      }
    ]
<<<<<<< HEAD
=======
  },
  // CDN and Edge Network configuration
  async headers () {
    return [
      // Static assets - long-term caching
      {
        source: '/static/:path*',
        headers: [
          {
            key: 'Cache-Control',
            value: 'public, max-age=31536000, immutable'
          },
          {
            key: 'CDN-Cache-Control',
            value: 'public, max-age=31536000'
          }
        ]
      },
      // Images - optimized caching
      {
        source: '/:path*\\.(jpg|jpeg|png|gif|webp|avif|svg|ico)',
        headers: [
          {
            key: 'Cache-Control',
            value: 'public, max-age=86400, stale-while-revalidate=604800'
          },
          {
            key: 'CDN-Cache-Control',
            value: 'public, max-age=86400'
          }
        ]
      },
      // CSS and JS files - versioned assets
      {
        source: '/:path*\\.(css|js)',
        headers: [
          {
            key: 'Cache-Control',
            value: 'public, max-age=31536000, immutable'
          },
          {
            key: 'CDN-Cache-Control',
            value: 'public, max-age=31536000'
          }
        ]
      },
      // Fonts - long-term caching
      {
        source: '/:path*\\.(woff|woff2|eot|ttf|otf)',
        headers: [
          {
            key: 'Cache-Control',
            value: 'public, max-age=31536000, immutable'
          },
          {
            key: 'CDN-Cache-Control',
            value: 'public, max-age=31536000'
          },
          {
            key: 'Access-Control-Allow-Origin',
            value: '*'
          }
        ]
      },
      // API routes - short-term caching with revalidation
      {
        source: '/api/:path*',
        headers: [
          {
            key: 'Cache-Control',
            value: 'public, max-age=300, stale-while-revalidate=600'
          },
          {
            key: 'CDN-Cache-Control',
            value: 'public, max-age=60'
          }
        ]
      },
      // HTML pages - network-first with short cache
      {
        source: '/((?!api|_next|static).*)',
        headers: [
          {
            key: 'Cache-Control',
            value: 'public, max-age=60, stale-while-revalidate=300'
          },
          {
            key: 'CDN-Cache-Control',
            value: 'public, max-age=60'
          }
        ]
      }
    ]
  },
  // CDN and Edge Network configuration
  async headers () {
    return [
      // Static assets - long-term caching
      {
        source: '/static/:path*',
        headers: [
          {
            key: 'Cache-Control',
            value: 'public, max-age=31536000, immutable'
          },
          {
            key: 'CDN-Cache-Control',
            value: 'public, max-age=31536000'
          }
        ]
      },
      // Images - optimized caching
      {
        source: '/:path*\\.(jpg|jpeg|png|gif|webp|avif|svg|ico)',
        headers: [
          {
            key: 'Cache-Control',
            value: 'public, max-age=86400, stale-while-revalidate=604800'
          },
          {
            key: 'CDN-Cache-Control',
            value: 'public, max-age=86400'
          }
        ]
      },
      // CSS and JS files - versioned assets
      {
        source: '/:path*\\.(css|js)',
        headers: [
          {
            key: 'Cache-Control',
            value: 'public, max-age=31536000, immutable'
          },
          {
            key: 'CDN-Cache-Control',
            value: 'public, max-age=31536000'
          }
        ]
      },
      // Fonts - long-term caching
      {
        source: '/:path*\\.(woff|woff2|eot|ttf|otf)',
        headers: [
          {
            key: 'Cache-Control',
            value: 'public, max-age=31536000, immutable'
          },
          {
            key: 'CDN-Cache-Control',
            value: 'public, max-age=31536000'
          },
          {
            key: 'Access-Control-Allow-Origin',
            value: '*'
          }
        ]
      },
      // API routes - short-term caching with revalidation
      {
        source: '/api/:path*',
        headers: [
          {
            key: 'Cache-Control',
            value: 'public, max-age=300, stale-while-revalidate=600'
          },
          {
            key: 'CDN-Cache-Control',
            value: 'public, max-age=60'
          }
        ]
      },
      // HTML pages - network-first with short cache
      {
        source: '/((?!api|_next|static).*)',
        headers: [
          {
            key: 'Cache-Control',
            value: 'public, max-age=60, stale-while-revalidate=300'
          },
          {
            key: 'CDN-Cache-Control',
            value: 'public, max-age=60'
          }
        ]
      }
    ]
>>>>>>> 4ea84a40
  },
  // Bundle analyzer configuration
  ...(process.env.ANALYZE === 'true' && {
    outputFileTracing: false
  })
}

export default withBundleAnalyzer(nextConfig)<|MERGE_RESOLUTION|>--- conflicted
+++ resolved
@@ -26,8 +26,6 @@
         hostname: '**'
       }
     ]
-<<<<<<< HEAD
-=======
   },
   // CDN and Edge Network configuration
   async headers () {
@@ -214,7 +212,6 @@
         ]
       }
     ]
->>>>>>> 4ea84a40
   },
   // Bundle analyzer configuration
   ...(process.env.ANALYZE === 'true' && {
