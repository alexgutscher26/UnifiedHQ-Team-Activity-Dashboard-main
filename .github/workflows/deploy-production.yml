name: Deploy to Production
permissions:
  contents: read
<<<<<<< HEAD
=======

permissions:
  contents: read
>>>>>>> 8420f172

on:
  release:
    types: [published]
  workflow_dispatch:
    inputs:
      release_tag:
        description: 'Release tag to deploy (e.g., v1.0.0)'
        required: true
        type: string
      skip_approval:
        description: 'Skip manual approval (emergency deployment)'
        required: false
        default: false
        type: boolean

concurrency:
  group: production-deployment
  cancel-in-progress: false

env:
  VERCEL_ORG_ID: ${{ secrets.VERCEL_ORG_ID }}
  VERCEL_PROJECT_ID: ${{ secrets.VERCEL_PROJECT_ID }}

jobs:
  validate:
    name: Validate Release
    runs-on: ubuntu-latest
    outputs:
      release-tag: ${{ steps.validate.outputs.release-tag }}
      release-notes: ${{ steps.validate.outputs.release-notes }}
      previous-release: ${{ steps.validate.outputs.previous-release }}
    steps:
      - name: Checkout code
        uses: actions/checkout@v5
        with:
          fetch-depth: 0

      - name: Validate release
        id: validate
        run: |
          if [[ "${{ github.event_name }}" == "release" ]]; then
            RELEASE_TAG="${{ github.event.release.tag_name }}"
            RELEASE_NOTES="${{ github.event.release.body }}"
          else
            RELEASE_TAG="${{ github.event.inputs.release_tag }}"
            # Get release notes from the tag
            RELEASE_NOTES=$(git tag -l --format='%(contents)' "$RELEASE_TAG" | head -20)
          fi

          # Validate tag format (semantic versioning)
          if [[ ! "$RELEASE_TAG" =~ ^v[0-9]+\.[0-9]+\.[0-9]+(-[a-zA-Z0-9]+)?$ ]]; then
            echo "❌ Invalid release tag format: $RELEASE_TAG"
            echo "Expected format: v1.0.0 or v1.0.0-beta"
            exit 1
          fi

          # Check if tag exists
          if ! git rev-parse "$RELEASE_TAG" >/dev/null 2>&1; then
            echo "❌ Release tag $RELEASE_TAG does not exist"
            exit 1
          fi

          # Get previous release for rollback reference
          PREVIOUS_RELEASE=$(git tag -l --sort=-version:refname | grep -E '^v[0-9]+\.[0-9]+\.[0-9]+' | grep -v "$RELEASE_TAG" | head -1)

          echo "release-tag=$RELEASE_TAG" >> $GITHUB_OUTPUT
          echo "release-notes<<EOF" >> $GITHUB_OUTPUT
          echo "$RELEASE_NOTES" >> $GITHUB_OUTPUT
          echo "EOF" >> $GITHUB_OUTPUT
          echo "previous-release=$PREVIOUS_RELEASE" >> $GITHUB_OUTPUT

          echo "✅ Release validation passed"
          echo "Release tag: $RELEASE_TAG"
          echo "Previous release: $PREVIOUS_RELEASE"

  pre-deployment-checks:
    name: Pre-deployment Checks
    runs-on: ubuntu-latest
    permissions:
      contents: read
    needs: validate
    steps:
      - name: Checkout release
        uses: actions/checkout@v5
        with:
          ref: ${{ needs.validate.outputs.release-tag }}

      - name: Setup Bun
        uses: oven-sh/setup-bun@v2
        with:
          bun-version: latest

      - name: Cache dependencies
        uses: actions/cache@v4
        with:
          path: |
            node_modules
            ~/.bun/install/cache
          key: ${{ runner.os }}-bun-${{ hashFiles('**/bun.lockb', '**/package.json') }}
          restore-keys: |
            ${{ runner.os }}-bun-

      - name: Install dependencies
        run: bun install --frozen-lockfile

      - name: Run security audit
        run: |
          echo "🔍 Running security audit..."
          bun audit || echo "⚠️ Security audit found issues, review before deployment"

      - name: Run linting
        run: bun run lint

      - name: Run type checking
        run: bunx tsc --noEmit

      - name: Test build
        run: |
          echo "DATABASE_URL=postgresql://test:test@localhost:5432/test" >> .env
          echo "REDIS_URL=redis://localhost:6379" >> .env
          echo "BETTER_AUTH_SECRET=test-secret" >> .env
          echo "BETTER_AUTH_URL=https://app.unifiedhq.com" >> .env
          bunx prisma generate
          bun run build

  approval:
    permissions: {}
    name: Manual Approval
    runs-on: ubuntu-latest
    needs: [validate, pre-deployment-checks]
    if: github.event.inputs.skip_approval != 'true'
    environment:
      name: production-approval
    steps:
      - name: Request deployment approval
        run: |
          echo "🚀 Production deployment approval requested"
          echo "Release: ${{ needs.validate.outputs.release-tag }}"
          echo "Previous release: ${{ needs.validate.outputs.previous-release }}"

  build:
    name: Build Production Release
    runs-on: ubuntu-latest
    needs: [validate, pre-deployment-checks, approval]
    if: always() && (needs.approval.result == 'success' || github.event.inputs.skip_approval == 'true')
    steps:
      - name: Checkout release
        uses: actions/checkout@v5
        with:
          ref: ${{ needs.validate.outputs.release-tag }}

      - name: Setup Bun
        uses: oven-sh/setup-bun@v2
        with:
          bun-version: latest

      - name: Cache dependencies
        uses: actions/cache@v4
        with:
          path: |
            node_modules
            ~/.bun/install/cache
          key: ${{ runner.os }}-bun-${{ hashFiles('**/bun.lockb', '**/package.json') }}
          restore-keys: |
            ${{ runner.os }}-bun-

      - name: Install dependencies
        run: bun install --frozen-lockfile

      - name: Setup production environment
        run: |
          echo "DATABASE_URL=${{ secrets.PRODUCTION_DATABASE_URL }}" >> .env
          echo "REDIS_URL=${{ secrets.PRODUCTION_REDIS_URL }}" >> .env
          echo "BETTER_AUTH_SECRET=${{ secrets.PRODUCTION_BETTER_AUTH_SECRET }}" >> .env
          echo "BETTER_AUTH_URL=${{ secrets.PRODUCTION_BETTER_AUTH_URL }}" >> .env
          echo "GITHUB_CLIENT_ID=${{ secrets.PRODUCTION_GITHUB_CLIENT_ID }}" >> .env
          echo "GITHUB_CLIENT_SECRET=${{ secrets.PRODUCTION_GITHUB_CLIENT_SECRET }}" >> .env
          echo "SLACK_CLIENT_ID=${{ secrets.PRODUCTION_SLACK_CLIENT_ID }}" >> .env
          echo "SLACK_CLIENT_SECRET=${{ secrets.PRODUCTION_SLACK_CLIENT_SECRET }}" >> .env
          echo "OPENAI_API_KEY=${{ secrets.PRODUCTION_OPENAI_API_KEY }}" >> .env
          echo "SENTRY_DSN=${{ secrets.PRODUCTION_SENTRY_DSN }}" >> .env
          echo "VERCEL_ENV=production" >> .env

      - name: Generate Prisma client
        run: bunx prisma generate

      - name: Build application
        run: bun run build

      - name: Upload production build
        uses: actions/upload-artifact@v5
        with:
          name: production-build-${{ needs.validate.outputs.release-tag }}
          path: |
            .next/
            !.next/cache
            prisma/
            public/
            package.json
            bun.lockb
          retention-days: 30

  deploy:
    name: Deploy to Production
    runs-on: ubuntu-latest
    needs: [validate, build]
    environment:
      name: production
      url: ${{ steps.deploy.outputs.production-url }}
    outputs:
      production-url: ${{ steps.deploy.outputs.production-url }}
      deployment-id: ${{ steps.deploy.outputs.deployment-id }}
    steps:
      - name: Checkout release
        uses: actions/checkout@v5
        with:
          ref: ${{ needs.validate.outputs.release-tag }}

      - name: Download production build
        uses: actions/download-artifact@v6
        with:
          name: production-build-${{ needs.validate.outputs.release-tag }}

      - name: Install Vercel CLI
        run: npm install --global vercel@latest

      - name: Pull Vercel Environment Information
        run: vercel pull --yes --environment=production --token=${{ secrets.VERCEL_TOKEN }}

      - name: Create deployment backup point
        id: backup
        run: |
          # Store current production deployment for rollback
          CURRENT_DEPLOYMENT=$(vercel ls --token=${{ secrets.VERCEL_TOKEN }} | grep production | head -1 | awk '{print $2}')
          echo "backup-deployment=$CURRENT_DEPLOYMENT" >> $GITHUB_OUTPUT
          echo "Backup deployment ID: $CURRENT_DEPLOYMENT"

      - name: Deploy to production
        id: deploy
        run: |
          DEPLOYMENT_URL=$(vercel deploy --prebuilt --prod --token=${{ secrets.VERCEL_TOKEN }})
          DEPLOYMENT_ID=$(echo "$DEPLOYMENT_URL" | sed 's/https:\/\///' | cut -d'.' -f1)

          echo "production-url=$DEPLOYMENT_URL" >> $GITHUB_OUTPUT
          echo "deployment-id=$DEPLOYMENT_ID" >> $GITHUB_OUTPUT
          echo "Deployed to: $DEPLOYMENT_URL"

      - name: Run database migrations
        run: |
          echo "DATABASE_URL=${{ secrets.PRODUCTION_DATABASE_URL }}" > .env
          bunx prisma migrate deploy
        env:
          DATABASE_URL: ${{ secrets.PRODUCTION_DATABASE_URL }}

      - name: Warm up application
        run: |
          echo "🔥 Warming up application..."
          PRODUCTION_URL="${{ steps.deploy.outputs.production-url }}"

          # Warm up critical endpoints
          curl -f "$PRODUCTION_URL/api/health" || echo "Health endpoint warming failed"
          curl -f "$PRODUCTION_URL/dashboard" || echo "Dashboard warming failed"
          curl -f "$PRODUCTION_URL/api/auth/session" || echo "Auth endpoint warming failed"

          sleep 10

      - name: Run smoke tests
        run: |
          echo "🧪 Running smoke tests..."
          PRODUCTION_URL="${{ steps.deploy.outputs.production-url }}"

          # Test critical functionality
          if ! curl -f "$PRODUCTION_URL/api/health" > /dev/null 2>&1; then
            echo "❌ Health check failed"
            exit 1
          fi

          # Test database connectivity
          if ! curl -f "$PRODUCTION_URL/api/health/db" > /dev/null 2>&1; then
            echo "❌ Database connectivity test failed"
            exit 1
          fi

          # Test Redis connectivity
          if ! curl -f "$PRODUCTION_URL/api/health/redis" > /dev/null 2>&1; then
            echo "❌ Redis connectivity test failed"
            exit 1
          fi

          echo "✅ All smoke tests passed"

  post-deployment:
    name: Post-deployment Tasks
    runs-on: ubuntu-latest
    permissions:
      contents: read
      deployments: write
    needs: [validate, deploy]
    if: success()
    permissions:
      contents: write
      deployments: write
    steps:
      - name: Update release status
        uses: actions/github-script@v7
        with:
          script: |
            // Update the release with deployment information
            const releaseTag = '${{ needs.validate.outputs.release-tag }}';
            const productionUrl = '${{ needs.deploy.outputs.production-url }}';

            try {
              const release = await github.rest.repos.getReleaseByTag({
                owner: context.repo.owner,
                repo: context.repo.repo,
                tag: releaseTag
              });
              
              const updatedBody = release.data.body + `\n\n🚀 **Deployed to Production**: ${productionUrl}`;
              
              await github.rest.repos.updateRelease({
                owner: context.repo.owner,
                repo: context.repo.repo,
                release_id: release.data.id,
                body: updatedBody
              });
            } catch (error) {
              console.log('Could not update release:', error.message);
            }

      - name: Create deployment record
        uses: actions/github-script@v7
        with:
          script: |
            await github.rest.repos.createDeployment({
              owner: context.repo.owner,
              repo: context.repo.repo,
              ref: '${{ needs.validate.outputs.release-tag }}',
              environment: 'production',
              description: 'Production deployment of ${{ needs.validate.outputs.release-tag }}',
              auto_merge: false,
              required_contexts: []
            });

  rollback:
    name: Rollback Deployment
    runs-on: ubuntu-latest
    needs: [validate, deploy]
    if: failure() && needs.deploy.result == 'failure'
    steps:
      - name: Rollback to previous release
        run: |
          echo "🔄 Rolling back deployment..."
          PREVIOUS_RELEASE="${{ needs.validate.outputs.previous-release }}"

          if [[ -n "$PREVIOUS_RELEASE" ]]; then
            echo "Rolling back to: $PREVIOUS_RELEASE"
            # Trigger rollback deployment
            curl -X POST \
              -H "Authorization: token ${{ secrets.GITHUB_TOKEN }}" \
              -H "Accept: application/vnd.github.v3+json" \
              "${{ github.api_url }}/repos/${{ github.repository }}/actions/workflows/deploy-production.yml/dispatches" \
              -d "{\"ref\":\"main\",\"inputs\":{\"release_tag\":\"$PREVIOUS_RELEASE\",\"skip_approval\":\"true\"}}"
          else
            echo "❌ No previous release found for rollback"
          fi

  notify:
    name: Send Notifications
    runs-on: ubuntu-latest
    needs: [validate, deploy, post-deployment, rollback]
    if: always()
    steps:
      - name: Determine deployment status
        id: status
        run: |
          if [[ "${{ needs.deploy.result }}" == "success" && "${{ needs.post-deployment.result }}" == "success" ]]; then
            echo "status=success" >> $GITHUB_OUTPUT
            echo "emoji=🚀" >> $GITHUB_OUTPUT
            echo "message=SUCCESS" >> $GITHUB_OUTPUT
            echo "color=36a64f" >> $GITHUB_OUTPUT
          elif [[ "${{ needs.rollback.result }}" == "success" ]]; then
            echo "status=rolled-back" >> $GITHUB_OUTPUT
            echo "emoji=🔄" >> $GITHUB_OUTPUT
            echo "message=ROLLED BACK" >> $GITHUB_OUTPUT
            echo "color=ff9900" >> $GITHUB_OUTPUT
          else
            echo "status=failed" >> $GITHUB_OUTPUT
            echo "emoji=❌" >> $GITHUB_OUTPUT
            echo "message=FAILED" >> $GITHUB_OUTPUT
            echo "color=ff0000" >> $GITHUB_OUTPUT
          fi

      - name: Send deployment notification
        uses: actions/github-script@v7
        with:
          script: |
            const status = '${{ steps.status.outputs.status }}';
            const emoji = '${{ steps.status.outputs.emoji }}';
            const message = '${{ steps.status.outputs.message }}';
            const releaseTag = '${{ needs.validate.outputs.release-tag }}';
            const productionUrl = '${{ needs.deploy.outputs.production-url }}' || 'N/A';

            let notificationBody = `${emoji} **Production Deployment ${message}**

            **Release:** \`${releaseTag}\`
            **Production URL:** ${productionUrl}
            **Workflow:** [View Details](${context.payload.repository.html_url}/actions/runs/${context.runId})
            `;

            if (status === 'success') {
              notificationBody += `\n**Release Notes:**\n${{ needs.validate.outputs.release-notes }}`;
            } else if (status === 'rolled-back') {
              notificationBody += `\n⚠️ **Deployment failed and was automatically rolled back to previous release**`;
            }

            // Create issue for failed deployments
            if (status === 'failed') {
              await github.rest.issues.create({
                owner: context.repo.owner,
                repo: context.repo.repo,
                title: `🚨 Production Deployment Failed - ${releaseTag}`,
                body: `${notificationBody}\n\n**Action Required:** Please investigate the deployment failure and take appropriate action.`,
                labels: ['deployment', 'production', 'urgent']
              });
            }

            // Comment on the release
            try {
              const release = await github.rest.repos.getReleaseByTag({
                owner: context.repo.owner,
                repo: context.repo.repo,
                tag: releaseTag
              });
              
              await github.rest.issues.createComment({
                owner: context.repo.owner,
                repo: context.repo.repo,
                issue_number: release.data.id,
                body: notificationBody
              });
            } catch (error) {
              console.log('Could not comment on release:', error.message);
            }

  cleanup:
    name: Cleanup Artifacts
    runs-on: ubuntu-latest
    needs: [validate, notify]
    if: always()
    steps:
      - name: Cleanup old build artifacts
        uses: actions/github-script@v7
        with:
          script: |
            const releaseTag = '${{ needs.validate.outputs.release-tag }}';

            // Keep production builds for 30 days, but clean up old ones
            const thirtyDaysAgo = new Date();
            thirtyDaysAgo.setDate(thirtyDaysAgo.getDate() - 30);

            const artifacts = await github.rest.actions.listArtifactsForRepo({
              owner: context.repo.owner,
              repo: context.repo.repo,
              per_page: 100
            });

            for (const artifact of artifacts.data.artifacts) {
              if (artifact.name.startsWith('production-build-') && 
                  artifact.name !== `production-build-${releaseTag}` &&
                  new Date(artifact.created_at) < thirtyDaysAgo) {
                
                await github.rest.actions.deleteArtifact({
                  owner: context.repo.owner,
                  repo: context.repo.repo,
                  artifact_id: artifact.id,
                });
                
                console.log(`Deleted old artifact: ${artifact.name}`);
              }
            }<|MERGE_RESOLUTION|>--- conflicted
+++ resolved
@@ -1,12 +1,9 @@
 name: Deploy to Production
 permissions:
   contents: read
-<<<<<<< HEAD
-=======
 
 permissions:
   contents: read
->>>>>>> 8420f172
 
 on:
   release:
