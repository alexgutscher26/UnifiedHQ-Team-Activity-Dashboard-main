--- conflicted
+++ resolved
@@ -1,12 +1,9 @@
 name: Auto-merge Dependencies
 permissions:
   contents: read
-<<<<<<< HEAD
-=======
   pull-requests: write
   issues: write
   statuses: write
->>>>>>> d2e8008f
 'on':
   pull_request:
     types:
