name: Deploy to Staging
permissions:
<<<<<<< HEAD
  contents: write
  statuses: write
  actions: write
=======
  contents: read
>>>>>>> d90d3503

on:
  push:
    branches: [main]
  workflow_dispatch:
    inputs:
      force_deploy:
        description: 'Force deployment even if no changes detected'
        required: false
        default: 'false'
        type: boolean

concurrency:
  group: staging-deployment
  cancel-in-progress: true

env:
  VERCEL_ORG_ID: ${{ secrets.VERCEL_ORG_ID }}
  VERCEL_PROJECT_ID: ${{ secrets.VERCEL_PROJECT_ID }}

jobs:
  changes:
    name: Detect Changes
    runs-on: ubuntu-latest
    outputs:
      should-deploy: ${{ steps.changes.outputs.should-deploy }}
    steps:
      - name: Checkout code
        uses: actions/checkout@v5
        with:
          fetch-depth: 2

      - name: Check for deployment changes
        id: changes
        run: |
          if [[ "${{ github.event.inputs.force_deploy }}" == "true" ]]; then
            echo "should-deploy=true" >> $GITHUB_OUTPUT
            echo "Force deployment requested"
            exit 0
          fi

          # Check if there are changes that require deployment
          CHANGED_FILES=$(git diff --name-only HEAD~1 HEAD)

          # Skip deployment if only documentation or non-code files changed
          if echo "$CHANGED_FILES" | grep -qvE '\.(md|txt|yml|yaml)$|^\.github/|^docs/|^scripts/'; then
            echo "should-deploy=true" >> $GITHUB_OUTPUT
            echo "Code changes detected, deployment needed"
          else
            echo "should-deploy=false" >> $GITHUB_OUTPUT
            echo "Only documentation changes detected, skipping deployment"
          fi

  build:
    name: Build Application
    runs-on: ubuntu-latest
    needs: changes
    if: needs.changes.outputs.should-deploy == 'true'
    steps:
      - name: Checkout code
        uses: actions/checkout@v5

      - name: Setup Bun
        uses: oven-sh/setup-bun@v2
        with:
          bun-version: latest

      - name: Cache dependencies
        uses: actions/cache@v4
        with:
          path: |
            node_modules
            ~/.bun/install/cache
          key: ${{ runner.os }}-bun-${{ hashFiles('**/bun.lockb', '**/package.json') }}
          restore-keys: |
            ${{ runner.os }}-bun-

      - name: Install dependencies
        run: bun install --frozen-lockfile

      - name: Cache Next.js build
        uses: actions/cache@v4
        with:
          path: |
            .next/cache
          key: ${{ runner.os }}-nextjs-staging-${{ hashFiles('**/bun.lockb') }}-${{ hashFiles('**/*.js', '**/*.jsx', '**/*.ts', '**/*.tsx') }}
          restore-keys: |
            ${{ runner.os }}-nextjs-staging-${{ hashFiles('**/bun.lockb') }}-

      - name: Setup environment variables
        run: |
          echo "DATABASE_URL=${{ secrets.STAGING_DATABASE_URL }}" >> .env
          echo "REDIS_URL=${{ secrets.STAGING_REDIS_URL }}" >> .env
          echo "BETTER_AUTH_SECRET=${{ secrets.STAGING_BETTER_AUTH_SECRET }}" >> .env
          echo "BETTER_AUTH_URL=${{ secrets.STAGING_BETTER_AUTH_URL }}" >> .env
          echo "GITHUB_CLIENT_ID=${{ secrets.STAGING_GITHUB_CLIENT_ID }}" >> .env
          echo "GITHUB_CLIENT_SECRET=${{ secrets.STAGING_GITHUB_CLIENT_SECRET }}" >> .env
          echo "SLACK_CLIENT_ID=${{ secrets.STAGING_SLACK_CLIENT_ID }}" >> .env
          echo "SLACK_CLIENT_SECRET=${{ secrets.STAGING_SLACK_CLIENT_SECRET }}" >> .env
          echo "OPENAI_API_KEY=${{ secrets.STAGING_OPENAI_API_KEY }}" >> .env
          echo "SENTRY_DSN=${{ secrets.STAGING_SENTRY_DSN }}" >> .env
          echo "VERCEL_ENV=preview" >> .env

      - name: Generate Prisma client
        run: bunx prisma generate

      - name: Build application
        run: bun run build

      - name: Upload build artifacts
        uses: actions/upload-artifact@v5
        with:
          name: staging-build-artifacts
          path: |
            .next/
            !.next/cache
            prisma/
            public/
            package.json
            bun.lockb
          retention-days: 1

  deploy:
    name: Deploy to Staging
    runs-on: ubuntu-latest
    needs: [changes, build]
    if: needs.changes.outputs.should-deploy == 'true'
    environment:
      name: staging
      url: ${{ steps.deploy.outputs.preview-url }}
    steps:
      - name: Checkout code
        uses: actions/checkout@v5

      - name: Download build artifacts
        uses: actions/download-artifact@v6
        with:
          name: staging-build-artifacts

      - name: Install Vercel CLI
        run: npm install --global vercel@latest

      - name: Pull Vercel Environment Information
        run: vercel pull --yes --environment=preview --token=${{ secrets.VERCEL_TOKEN }}

      - name: Deploy to Vercel
        id: deploy
        run: |
          DEPLOYMENT_URL=$(vercel deploy --prebuilt --token=${{ secrets.VERCEL_TOKEN }})
          echo "preview-url=$DEPLOYMENT_URL" >> $GITHUB_OUTPUT
          echo "Deployed to: $DEPLOYMENT_URL"

      - name: Run database migrations
        run: |
          echo "DATABASE_URL=${{ secrets.STAGING_DATABASE_URL }}" > .env
          bunx prisma migrate deploy
        env:
          DATABASE_URL: ${{ secrets.STAGING_DATABASE_URL }}

      - name: Run health checks
        run: |
          # Wait for deployment to be ready
          sleep 30

          # Check if the application is responding
          HEALTH_URL="${{ steps.deploy.outputs.preview-url }}/api/health"

          for i in {1..10}; do
            if curl -f "$HEALTH_URL" > /dev/null 2>&1; then
              echo "✅ Health check passed"
              break
            else
              echo "⏳ Health check attempt $i failed, retrying in 10s..."
              sleep 10
            fi
            
            if [ $i -eq 10 ]; then
              echo "❌ Health check failed after 10 attempts"
              exit 1
            fi
          done

      - name: Update deployment status
        if: always()
        uses: actions/github-script@v7
        with:
          script: |
            const status = '${{ job.status }}' === 'success' ? 'success' : 'failure';
            const deploymentUrl = '${{ steps.deploy.outputs.preview-url }}';

            if (status === 'success') {
              github.rest.repos.createCommitStatus({
                owner: context.repo.owner,
                repo: context.repo.repo,
                sha: context.sha,
                state: 'success',
                target_url: deploymentUrl,
                description: 'Staging deployment successful',
                context: 'deployment/staging'
              });
            } else {
              github.rest.repos.createCommitStatus({
                owner: context.repo.owner,
                repo: context.repo.repo,
                sha: context.sha,
                state: 'failure',
                description: 'Staging deployment failed',
                context: 'deployment/staging'
              });
            }

  notify:
    name: Send Notifications
    runs-on: ubuntu-latest
    needs: [changes, deploy]
    if: always() && needs.changes.outputs.should-deploy == 'true'
    steps:
      - name: Notify deployment status
        uses: actions/github-script@v7
        with:
          script: |
            const deployStatus = '${{ needs.deploy.result }}';
            const deploymentUrl = '${{ needs.deploy.outputs.preview-url }}' || 'N/A';
            const commitSha = context.sha.substring(0, 7);
            const commitMessage = context.payload.head_commit?.message || 'No commit message';

            let emoji, status, color;
            if (deployStatus === 'success') {
              emoji = '🚀';
              status = 'SUCCESS';
              color = '36a64f';
            } else {
              emoji = '❌';
              status = 'FAILED';
              color = 'ff0000';
            }

            const message = `${emoji} **Staging Deployment ${status}**

            **Commit:** \`${commitSha}\` - ${commitMessage}
            **Branch:** \`${context.ref.replace('refs/heads/', '')}\`
            **Deployment URL:** ${deploymentUrl}
            **Workflow:** [View Details](${context.payload.repository.html_url}/actions/runs/${context.runId})
            `;

            // Create a comment on the commit
            github.rest.repos.createCommitComment({
              owner: context.repo.owner,
              repo: context.repo.repo,
              commit_sha: context.sha,
              body: message
            });

  cleanup:
    name: Cleanup Artifacts
    runs-on: ubuntu-latest
    needs: [deploy]
    if: always()
    steps:
      - name: Delete build artifacts
        uses: actions/github-script@v7
        with:
          script: |
            const artifacts = await github.rest.actions.listWorkflowRunArtifacts({
              owner: context.repo.owner,
              repo: context.repo.repo,
              run_id: context.runId,
            });

            for (const artifact of artifacts.data.artifacts) {
              if (artifact.name === 'staging-build-artifacts') {
                await github.rest.actions.deleteArtifact({
                  owner: context.repo.owner,
                  repo: context.repo.repo,
                  artifact_id: artifact.id,
                });
                console.log(`Deleted artifact: ${artifact.name}`);
              }
            }<|MERGE_RESOLUTION|>--- conflicted
+++ resolved
@@ -1,12 +1,6 @@
 name: Deploy to Staging
 permissions:
-<<<<<<< HEAD
-  contents: write
-  statuses: write
-  actions: write
-=======
   contents: read
->>>>>>> d90d3503
 
 on:
   push:
