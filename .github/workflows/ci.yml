--- conflicted
+++ resolved
@@ -1,12 +1,9 @@
 name: CI Pipeline
 permissions:
   contents: read
-<<<<<<< HEAD
-=======
 
 permissions:
   contents: read
->>>>>>> f7380c0b
 
 on:
   push:
