<<<<<<< HEAD
import { FlatCompat } from '@eslint/eslintrc'
import js from '@eslint/js'
import prettierPlugin from 'eslint-plugin-prettier'
import prettierConfig from 'eslint-config-prettier'
import memoryLeakPreventionPlugin from './src/lib/eslint-rules/index.js'
=======
import { FlatCompat } from '@eslint/eslintrc';
import js from '@eslint/js';
import prettierPlugin from 'eslint-plugin-prettier';
import prettierConfig from 'eslint-config-prettier';
import memoryLeakPreventionPlugin from './src/lib/eslint-rules/index.js';
>>>>>>> e0139bf1

const compat = new FlatCompat({
  baseDirectory: import.meta.dirname,
  recommendedConfig: js.configs.recommended,
  allConfig: js.configs.all
})

export default [
  // Base JavaScript recommended rules
  js.configs.recommended,

  // Next.js configuration
  ...compat.extends('next/core-web-vitals'),

  // Prettier configuration
  prettierConfig,

  // Global rules
  {
    plugins: {
      prettier: prettierPlugin,
<<<<<<< HEAD
      'memory-leak-prevention': memoryLeakPreventionPlugin
=======
      'memory-leak-prevention': memoryLeakPreventionPlugin,
>>>>>>> e0139bf1
    },
    rules: {
      'prettier/prettier': 'error',
      // Additional project-specific rules
      'no-console': 'warn',
      'no-unused-vars': 'warn',
      'prefer-const': 'error',
      'no-var': 'error',
      // Memory leak prevention rules
      'memory-leak-prevention/require-useeffect-cleanup': 'error',
      'memory-leak-prevention/require-event-listener-cleanup': 'error',
      'memory-leak-prevention/require-timer-cleanup': 'error',
<<<<<<< HEAD
      'memory-leak-prevention/require-subscription-cleanup': 'error'
    }
=======
      'memory-leak-prevention/require-subscription-cleanup': 'error',
    },
>>>>>>> e0139bf1
  },

  // Ignore patterns
  {
    ignores: [
      'node_modules/**',
      '.next/**',
      'out/**',
      'build/**',
      'dist/**',
      '*.config.js',
      '*.config.mjs',
      'prisma/generated/**',
      'src/generated/**'
    ]
  }
]<|MERGE_RESOLUTION|>--- conflicted
+++ resolved
@@ -1,16 +1,8 @@
-<<<<<<< HEAD
-import { FlatCompat } from '@eslint/eslintrc'
-import js from '@eslint/js'
-import prettierPlugin from 'eslint-plugin-prettier'
-import prettierConfig from 'eslint-config-prettier'
-import memoryLeakPreventionPlugin from './src/lib/eslint-rules/index.js'
-=======
 import { FlatCompat } from '@eslint/eslintrc';
 import js from '@eslint/js';
 import prettierPlugin from 'eslint-plugin-prettier';
 import prettierConfig from 'eslint-config-prettier';
 import memoryLeakPreventionPlugin from './src/lib/eslint-rules/index.js';
->>>>>>> e0139bf1
 
 const compat = new FlatCompat({
   baseDirectory: import.meta.dirname,
@@ -32,11 +24,7 @@
   {
     plugins: {
       prettier: prettierPlugin,
-<<<<<<< HEAD
-      'memory-leak-prevention': memoryLeakPreventionPlugin
-=======
       'memory-leak-prevention': memoryLeakPreventionPlugin,
->>>>>>> e0139bf1
     },
     rules: {
       'prettier/prettier': 'error',
@@ -49,13 +37,8 @@
       'memory-leak-prevention/require-useeffect-cleanup': 'error',
       'memory-leak-prevention/require-event-listener-cleanup': 'error',
       'memory-leak-prevention/require-timer-cleanup': 'error',
-<<<<<<< HEAD
-      'memory-leak-prevention/require-subscription-cleanup': 'error'
-    }
-=======
       'memory-leak-prevention/require-subscription-cleanup': 'error',
     },
->>>>>>> e0139bf1
   },
 
   // Ignore patterns
